--- conflicted
+++ resolved
@@ -1,996 +1,973 @@
-package eu.isas.peptideshaker.export.sections;
-
-import com.compomics.util.experiment.biology.AminoAcid;
-import com.compomics.util.experiment.biology.Ion;
-import com.compomics.util.experiment.biology.Peptide;
-import com.compomics.util.experiment.biology.Protein;
-import com.compomics.util.experiment.biology.ions.PeptideFragmentIon;
-import com.compomics.util.experiment.identification.Advocate;
-import com.compomics.util.experiment.identification.Identification;
-import com.compomics.util.experiment.identification.spectrum_assumptions.PeptideAssumption;
-import com.compomics.util.experiment.identification.protein_sequences.SequenceFactory;
-import com.compomics.util.experiment.identification.SpectrumIdentificationAssumption;
-import com.compomics.util.experiment.identification.spectrum_assumptions.TagAssumption;
-import com.compomics.util.experiment.identification.matches.IonMatch;
-import com.compomics.util.experiment.identification.matches.ModificationMatch;
-import com.compomics.util.experiment.identification.matches.SpectrumMatch;
-import com.compomics.util.experiment.identification.matches_iterators.PsmIterator;
-import com.compomics.util.experiment.identification.psm_scoring.PsmScore;
-import com.compomics.util.experiment.identification.spectrum_annotation.spectrum_annotators.PeptideSpectrumAnnotator;
-import com.compomics.util.experiment.identification.amino_acid_tags.Tag;
-import com.compomics.util.experiment.identification.psm_scoring.PsmScoresEstimator;
-import com.compomics.util.experiment.massspectrometry.MSnSpectrum;
-import com.compomics.util.experiment.massspectrometry.Precursor;
-import com.compomics.util.experiment.massspectrometry.Spectrum;
-import com.compomics.util.experiment.massspectrometry.SpectrumFactory;
-import com.compomics.util.io.export.ExportFeature;
-import com.compomics.util.io.export.ExportWriter;
-import com.compomics.util.experiment.identification.spectrum_annotation.AnnotationSettings;
-import com.compomics.util.preferences.IdentificationParameters;
-import com.compomics.util.experiment.identification.spectrum_annotation.SpecificAnnotationSettings;
-import com.compomics.util.waiting.WaitingHandler;
-import eu.isas.peptideshaker.export.exportfeatures.PsFragmentFeature;
-import eu.isas.peptideshaker.export.exportfeatures.PsIdentificationAlgorithmMatchesFeature;
-import eu.isas.peptideshaker.parameters.PSParameter;
-import eu.isas.peptideshaker.utils.IdentificationFeaturesGenerator;
-import java.io.IOException;
-import java.sql.SQLException;
-import java.util.ArrayList;
-import java.util.Collections;
-import java.util.HashMap;
-<<<<<<< HEAD
-=======
-import java.util.HashSet;
-import org.apache.commons.math.MathException;
->>>>>>> 98ab6bef
-import uk.ac.ebi.jmzml.xml.io.MzMLUnmarshallerException;
-
-/**
- * This report section contains the results of the identification algorithms.
- *
- * @author Marc Vaudel
- * @author Harald Barsnes
- */
-public class PsIdentificationAlgorithmMatchesSection {
-
-    /**
-     * The features to export.
-     */
-    private final ArrayList<PsIdentificationAlgorithmMatchesFeature> matchExportFeatures = new ArrayList<>();
-    /**
-     * The fragment subsection if needed.
-     */
-    private PsFragmentSection fragmentSection = null;
-    /**
-     * Boolean indicating whether the line shall be indexed.
-     */
-    private boolean indexes;
-    /**
-     * Boolean indicating whether column headers shall be included.
-     */
-    private boolean header;
-    /**
-     * The writer used to send the output to file.
-     */
-    private ExportWriter writer;
-    /**
-     * A peptide spectrum annotator.
-     */
-    private static final PeptideSpectrumAnnotator peptideSpectrumAnnotator = new PeptideSpectrumAnnotator();
-
-    /**
-     * Constructor.
-     *
-     * @param exportFeatures the features to export in this section
-     * @param indexes indicates whether the line index should be written
-     * @param header indicates whether the table header should be written
-     * @param writer the writer which will write to the file
-     */
-    public PsIdentificationAlgorithmMatchesSection(ArrayList<ExportFeature> exportFeatures, boolean indexes, boolean header, ExportWriter writer) {
-        ArrayList<ExportFeature> fragmentFeatures = new ArrayList<>();
-        for (ExportFeature exportFeature : exportFeatures) {
-            if (exportFeature instanceof PsIdentificationAlgorithmMatchesFeature) {
-                PsIdentificationAlgorithmMatchesFeature identificationAlgorithmMatchesFeature = (PsIdentificationAlgorithmMatchesFeature) exportFeature;
-                matchExportFeatures.add(identificationAlgorithmMatchesFeature);
-            } else if (exportFeature instanceof PsFragmentFeature) {
-                fragmentFeatures.add(exportFeature);
-            } else {
-                throw new IllegalArgumentException("Export feature of type " + exportFeature.getClass() + " not recognized.");
-            }
-        }
-        Collections.sort(matchExportFeatures);
-        if (!fragmentFeatures.isEmpty()) {
-            fragmentSection = new PsFragmentSection(fragmentFeatures, indexes, header, writer);
-        }
-        this.indexes = indexes;
-        this.header = header;
-        this.writer = writer;
-    }
-
-    /**
-     * Writes the desired section. Exports all algorithm assumptions including
-     * the decoy and non-validated matches.
-     *
-     * @param identification the identification of the project
-     * @param identificationFeaturesGenerator the identification features
-     * generator of the project
-     * @param identificationParameters the identification parameters
-     * @param keys the keys of the PSM matches to output
-     * @param linePrefix the line prefix
-     * @param nSurroundingAA the number of surrounding amino acids to export
-     * @param waitingHandler the waiting handler
-     *
-     * @throws IOException exception thrown whenever an error occurred while
-     * interacting with a file
-     * @throws SQLException thrown whenever an error occurred while interacting
-     * with the database
-     * @throws ClassNotFoundException thrown whenever an error occurred while
-     * deserializing a match from the database
-     * @throws InterruptedException thrown whenever a threading error occurred
-     * while interacting with the database
-     * @throws MzMLUnmarshallerException thrown whenever an error occurred while
-     * reading an mzML file
-     * @throws org.apache.commons.math.MathException exception thrown if a math
-     * exception occurred when estimating the noise level
-     */
-    public void writeSection(Identification identification, IdentificationFeaturesGenerator identificationFeaturesGenerator,
-            IdentificationParameters identificationParameters, ArrayList<String> keys,
-            String linePrefix, int nSurroundingAA, WaitingHandler waitingHandler) throws IOException, SQLException,
-            ClassNotFoundException, InterruptedException, MzMLUnmarshallerException, MathException {
-
-        if (waitingHandler != null) {
-            waitingHandler.setSecondaryProgressCounterIndeterminate(true);
-        }
-
-        if (header) {
-            writeHeader();
-        }
-
-
-        PSParameter psParameter = new PSParameter();
-        int line = 1;
-
-        int totalSize = identification.getNumber(SpectrumMatch.class);
-
-        if (waitingHandler != null) {
-            waitingHandler.setWaitingText("Exporting. Please Wait...");
-            waitingHandler.resetSecondaryProgressCounter();
-            waitingHandler.setMaxSecondaryProgressCounter(totalSize);
-        }
-
-        PsmIterator psmIterator = identification.getPsmIterator(waitingHandler); //@TODO: make an assumptions iterator?
-
-<<<<<<< HEAD
-        while (psmIterator.hasNext()) {
-=======
-            SpectrumMatch spectrumMatch;
-            while ((spectrumMatch = psmIterator.next()) != null) {
->>>>>>> 98ab6bef
-
-            if (waitingHandler != null) {
-                if (waitingHandler.isRunCanceled()) {
-                    return;
-                }
-                waitingHandler.increaseSecondaryProgressCounter();
-            }
-
-<<<<<<< HEAD
-            SpectrumMatch spectrumMatch = psmIterator.next();
-
-            if (waitingHandler != null) {
-                if (waitingHandler.isRunCanceled()) {
-                    return;
-=======
-                if (waitingHandler != null) {
-                    if (waitingHandler.isRunCanceled()) {
-                        return;
-                    }
->>>>>>> 98ab6bef
-                }
-            }
-
-            String spectrumKey = spectrumMatch.getKey();
-
-            HashMap<Integer, HashMap<Double, ArrayList<SpectrumIdentificationAssumption>>> assumptions = ((SpectrumMatch)identification.retrieveObject(spectrumKey)).getAssumptionsMap();
-
-            for (int advocateId : assumptions.keySet()) {
-
-                HashMap<Double, ArrayList<SpectrumIdentificationAssumption>> advocateAssumptions = assumptions.get(advocateId);
-                ArrayList<Double> scores = new ArrayList<>(advocateAssumptions.keySet());
-                Collections.sort(scores);
-
-                for (double score : scores) {
-                    for (SpectrumIdentificationAssumption assumption : advocateAssumptions.get(score)) {
-
-                        boolean firstFeature = true;
-
-                        if (indexes) {
-                            if (linePrefix != null) {
-                                writer.write(linePrefix);
-                            }
-                            writer.write(line + "");
-                            firstFeature = false;
-                        }
-
-                        for (PsIdentificationAlgorithmMatchesFeature identificationAlgorithmMatchesFeature : matchExportFeatures) {
-                            if (!firstFeature) {
-                                writer.addSeparator();
-                            } else {
-                                firstFeature = false;
-                            }
-                            psParameter = (PSParameter) assumption.getUrParam(psParameter);
-                            String feature;
-                            if (assumption instanceof PeptideAssumption) {
-                                PeptideAssumption peptideAssumption = (PeptideAssumption) assumption;
-                                feature = getPeptideAssumptionFeature(identification, identificationFeaturesGenerator,
-                                        identificationParameters, keys, linePrefix, nSurroundingAA,
-                                        peptideAssumption, spectrumKey, psParameter, identificationAlgorithmMatchesFeature, waitingHandler);
-                            } else if (assumption instanceof TagAssumption) {
-                                TagAssumption tagAssumption = (TagAssumption) assumption;
-                                feature = getTagAssumptionFeature(identification, identificationFeaturesGenerator,
-                                        identificationParameters, keys, linePrefix, tagAssumption, spectrumKey, psParameter,
-                                        identificationAlgorithmMatchesFeature, waitingHandler);
-                            } else {
-                                throw new IllegalArgumentException("Spectrum identification assumption of type " + assumption.getClass() + " not supported.");
-                            }
-                            writer.write(feature);
-                        }
-                        writer.addSeparator();
-                        if (fragmentSection != null) {
-                            String fractionPrefix = "";
-                            if (linePrefix != null) {
-                                fractionPrefix += linePrefix;
-                            }
-                            fractionPrefix += line + ".";
-                            fragmentSection.writeSection(spectrumMatch.getKey(), assumption, identificationParameters, fractionPrefix, null);
-                        }
-                        line++;
-                        writer.newLine();
-                    }
-                }
-            }
-        }
-    }
-
-    /**
-     * Returns a map of the modifications in a peptide. Modification name &gt;
-     * sites.
-     *
-     * @param peptide the peptide
-     * @param variablePtms if true, only variable PTMs are shown, false return
-     * only the fixed PTMs
-     *
-     * @return the map of the modifications on a peptide sequence
-     */
-    private static HashMap<String, ArrayList<Integer>> getModMap(Peptide peptide, boolean variablePtms) {
-
-        HashMap<String, ArrayList<Integer>> modMap = new HashMap<>(peptide.getNModifications());
-        if (peptide.isModified()) {
-            for (ModificationMatch modificationMatch : peptide.getModificationMatches()) {
-                if ((variablePtms && modificationMatch.getVariable()) || (!variablePtms && !modificationMatch.getVariable())) {
-                    if (!modMap.containsKey(modificationMatch.getTheoreticPtm())) {
-                        modMap.put(modificationMatch.getTheoreticPtm(), new ArrayList<>());
-                    }
-                    modMap.get(modificationMatch.getTheoreticPtm()).add(modificationMatch.getModificationSite());
-                }
-            }
-        }
-
-        return modMap;
-    }
-
-    /**
-     * Writes the header of this section.
-     *
-     * @throws IOException exception thrown whenever an error occurred while
-     * writing the file
-     */
-    public void writeHeader() throws IOException {
-        if (indexes) {
-            writer.writeHeaderText("");
-            writer.addSeparator();
-        }
-        boolean firstColumn = true;
-        for (PsIdentificationAlgorithmMatchesFeature identificationAlgorithmMatchesFeature : matchExportFeatures) {
-            if (firstColumn) {
-                firstColumn = false;
-            } else {
-                writer.addSeparator();
-            }
-            writer.writeHeaderText(identificationAlgorithmMatchesFeature.getTitle());
-        }
-        writer.newLine();
-    }
-
-    /**
-     * Writes the feature associated to the match of the given peptide
-     * assumption.
-     *
-     * @param identification the identification of the project
-     * @param identificationFeaturesGenerator the identification features
-     * generator of the project
-     * @param identificationParameters the identification parameters
-     * @param keys the keys of the PSM matches to output
-     * @param linePrefix the line prefix
-     * @param nSurroundingAA the number of surrounding amino acids to export
-     * @param peptideAssumption the assumption for the match to inspect
-     * @param spectrumKey the key of the spectrum
-     * @param psParameter the PeptideShaker parameter of the match
-     * @param exportFeature the feature to export
-     * @param waitingHandler the waiting handler
-     *
-     * @return the content corresponding to the given feature of the current
-     * section
-     *
-     * @throws IOException exception thrown whenever an error occurred while
-     * interacting with a file
-     * @throws SQLException thrown whenever an error occurred while interacting
-     * with the database
-     * @throws ClassNotFoundException thrown whenever an error occurred while
-     * deserializing a match from the database
-     * @throws InterruptedException thrown whenever a threading error occurred
-     * while interacting with the database
-     * @throws MzMLUnmarshallerException thrown whenever an error occurred while
-     * reading an mzML file
-     * @throws org.apache.commons.math.MathException exception thrown if a math
-     * exception occurred when estimating the noise level
-     */
-    public static String getPeptideAssumptionFeature(Identification identification, IdentificationFeaturesGenerator identificationFeaturesGenerator,
-            IdentificationParameters identificationParameters, ArrayList<String> keys, String linePrefix, int nSurroundingAA,
-            PeptideAssumption peptideAssumption, String spectrumKey, PSParameter psParameter, PsIdentificationAlgorithmMatchesFeature exportFeature,
-            WaitingHandler waitingHandler) throws IOException, SQLException,
-            ClassNotFoundException, InterruptedException, MzMLUnmarshallerException, MathException {
-
-        switch (exportFeature) {
-            case rank:
-                return peptideAssumption.getRank() + "";
-            case variable_ptms:
-                HashMap<String, ArrayList<Integer>> modMap = getModMap(peptideAssumption.getPeptide(), true);
-                ArrayList<String> modList = new ArrayList<>(modMap.keySet());
-                Collections.sort(modList);
-
-                StringBuilder result = new StringBuilder();
-                for (String mod : modList) {
-                    if (result.length() > 0) {
-                        result.append(", ");
-                    }
-                    boolean firstAa = true;
-                    result.append(mod).append("(");
-                    for (int aa : modMap.get(mod)) {
-                        if (firstAa) {
-                            firstAa = false;
-                        } else {
-                            result.append(", ");
-                        }
-                        result.append(aa).append("");
-                    }
-                    result.append(")");
-                }
-                return result.toString();
-            case fixed_ptms:
-                modMap = getModMap(peptideAssumption.getPeptide(), false);
-                modList = new ArrayList<>(modMap.keySet());
-                Collections.sort(modList);
-
-                result = new StringBuilder();
-                for (String mod : modList) {
-                    if (result.length() > 0) {
-                        result.append(", ");
-                    }
-                    boolean first2 = true;
-                    result.append(mod).append("(");
-                    for (int aa : modMap.get(mod)) {
-                        if (first2) {
-                            first2 = false;
-                        } else {
-                            result.append(", ");
-                        }
-                        result.append(aa).append("");
-                    }
-                    result.append(")");
-                }
-                return result.toString();
-            case accessions:
-                result = new StringBuilder();
-                ArrayList<String> accessions = peptideAssumption.getPeptide().getParentProteins(identificationParameters.getSequenceMatchingPreferences());
-                for (String accession : accessions) {
-                    if (result.length() > 0) {
-                        result.append(", ");
-                    }
-                    result.append(accession);
-                }
-                return result.toString();
-            case protein_description:
-                SequenceFactory sequenceFactory = SequenceFactory.getInstance();
-                StringBuilder descriptions = new StringBuilder();
-                accessions = peptideAssumption.getPeptide().getParentProteins(identificationParameters.getSequenceMatchingPreferences());
-                Collections.sort(accessions);
-                for (String accession : accessions) {
-                    if (descriptions.length() > 0) {
-                        descriptions.append("; ");
-                    }
-                    descriptions.append(sequenceFactory.getHeader(accession).getDescription());
-                }
-                return descriptions.toString();
-            case algorithm_confidence:
-                return psParameter.getSearchEngineConfidence() + "";
-            case algorithm_delta_confidence:
-                Double delta = psParameter.getAlgorithmDeltaPEP();
-                if (delta == null) {
-                    return "Not available";
-                }
-                delta *= 100;
-                return delta + "";
-            case delta_confidence:
-                delta = psParameter.getDeltaPEP();
-                if (delta == null) {
-                    return "Not available";
-                }
-                delta *= 100;
-                return delta + "";
-            case decoy:
-                if (peptideAssumption.getPeptide().isDecoy(identificationParameters.getSequenceMatchingPreferences())) {
-                    return "1";
-                } else {
-                    return "0";
-                }
-            case hidden:
-                return psParameter.getHidden() ? "1" : "0";
-            case identification_charge:
-                return peptideAssumption.getIdentificationCharge().toString();
-            case isotope:
-                Precursor precursor = SpectrumFactory.getInstance().getPrecursor(spectrumKey);
-                return peptideAssumption.getIsotopeNumber(precursor.getMz(), identificationParameters.getSearchParameters().getMinIsotopicCorrection(), identificationParameters.getSearchParameters().getMaxIsotopicCorrection()) + "";
-            case mz:
-                precursor = SpectrumFactory.getInstance().getPrecursor(spectrumKey);
-                return precursor.getMz() + "";
-            case total_spectrum_intensity:
-                Spectrum spectrum = SpectrumFactory.getInstance().getSpectrum(spectrumKey);
-                return spectrum.getTotalIntensity() + "";
-            case max_intensity:
-                spectrum = SpectrumFactory.getInstance().getSpectrum(spectrumKey);
-                return spectrum.getMaxIntensity() + "";
-            case intensity_coverage:
-                spectrum = SpectrumFactory.getInstance().getSpectrum(spectrumKey);
-                double coveredIntensity = 0;
-                Peptide peptide = peptideAssumption.getPeptide();
-                AnnotationSettings annotationPreferences = identificationParameters.getAnnotationPreferences();
-                SpecificAnnotationSettings specificAnnotationPreferences = annotationPreferences.getSpecificAnnotationPreferences(spectrumKey, peptideAssumption, identificationParameters.getSequenceMatchingPreferences(), identificationParameters.getPtmScoringPreferences().getSequenceMatchingPreferences());
-                ArrayList<IonMatch> matches = peptideSpectrumAnnotator.getSpectrumAnnotation(annotationPreferences, specificAnnotationPreferences,
-                        (MSnSpectrum) spectrum, peptide);
-                for (IonMatch ionMatch : matches) {
-                    coveredIntensity += ionMatch.peak.intensity;
-                }
-                double coverage = 100 * coveredIntensity / spectrum.getTotalIntensity();
-                return coverage + "";
-            case mz_error_ppm:
-                precursor = SpectrumFactory.getInstance().getPrecursor(spectrumKey);
-                return peptideAssumption.getDeltaMass(precursor.getMz(), true, identificationParameters.getSearchParameters().getMinIsotopicCorrection(), identificationParameters.getSearchParameters().getMaxIsotopicCorrection()) + "";
-            case mz_error_da:
-                precursor = SpectrumFactory.getInstance().getPrecursor(spectrumKey);
-                return peptideAssumption.getDeltaMass(precursor.getMz(), false, identificationParameters.getSearchParameters().getMinIsotopicCorrection(), identificationParameters.getSearchParameters().getMaxIsotopicCorrection()) + "";
-            case rt:
-                precursor = SpectrumFactory.getInstance().getPrecursor(spectrumKey);
-                return precursor.getRt() + "";
-            case algorithm_score:
-                int id = peptideAssumption.getAdvocate();
-                Double score = peptideAssumption.getRawScore();
-                if (score == null) {
-                    score = peptideAssumption.getScore();
-                }
-                return Advocate.getAdvocate(id).getName() + " (" + score + ")";
-            case sequence:
-                return peptideAssumption.getPeptide().getSequence();
-            case aaBefore:
-                peptide = peptideAssumption.getPeptide();
-                accessions = peptide.getParentProteins(identificationParameters.getSequenceMatchingPreferences());
-                Collections.sort(accessions);
-                String subSequence = "";
-                for (String proteinAccession : accessions) {
-                    if (!subSequence.equals("")) {
-                        subSequence += "; ";
-                    }
-                    HashMap<Integer, String[]> surroundingAAs = SequenceFactory.getInstance().getProtein(proteinAccession).getSurroundingAA(peptide.getSequence(),
-                            nSurroundingAA, identificationParameters.getSequenceMatchingPreferences());
-                    ArrayList<Integer> starts = new ArrayList<>(surroundingAAs.keySet());
-                    Collections.sort(starts);
-                    boolean first = true;
-                    for (int startAa : starts) {
-                        if (first) {
-                            first = false;
-                        } else {
-                            subSequence += ", ";
-                        }
-                        subSequence += surroundingAAs.get(startAa)[0];
-                    }
-                }
-                return subSequence;
-            case aaAfter:
-                peptide = peptideAssumption.getPeptide();
-                accessions = peptide.getParentProteins(identificationParameters.getSequenceMatchingPreferences());
-                Collections.sort(accessions);
-                subSequence = "";
-                for (String proteinAccession : accessions) {
-                    if (!subSequence.equals("")) {
-                        subSequence += "; ";
-                    }
-                    HashMap<Integer, String[]> surroundingAAs
-                            = SequenceFactory.getInstance().getProtein(proteinAccession).getSurroundingAA(peptide.getSequence(),
-                                    nSurroundingAA, identificationParameters.getSequenceMatchingPreferences());
-                    ArrayList<Integer> starts = new ArrayList<>(surroundingAAs.keySet());
-                    Collections.sort(starts);
-                    boolean first = true;
-                    for (int startAa : starts) {
-                        if (first) {
-                            first = false;
-                        } else {
-                            subSequence += ", ";
-                        }
-                        subSequence += surroundingAAs.get(startAa)[1];
-                    }
-                }
-                return subSequence;
-            case position:
-                accessions = peptideAssumption.getPeptide().getParentProteins(identificationParameters.getSequenceMatchingPreferences());
-                Collections.sort(accessions);
-                String peptideSequence = peptideAssumption.getPeptide().getSequence();
-                String start = "";
-                for (String proteinAccession : accessions) {
-                    if (!start.equals("")) {
-                        start += "; ";
-                    }
-                    Protein protein = SequenceFactory.getInstance().getProtein(proteinAccession);
-                    ArrayList<Integer> starts = protein.getPeptideStart(peptideSequence,
-                            identificationParameters.getSequenceMatchingPreferences());
-                    Collections.sort(starts);
-                    boolean first = true;
-                    for (int startAa : starts) {
-                        if (first) {
-                            first = false;
-                        } else {
-                            start += ", ";
-                        }
-                        start += startAa;
-                    }
-                }
-                return start;
-            case missed_cleavages:
-                peptide = peptideAssumption.getPeptide();
-                Integer nMissedCleavages = peptide.getNMissedCleavages(identificationParameters.getSearchParameters().getDigestionPreferences());
-                if (nMissedCleavages == null) {
-                    nMissedCleavages = 0;
-                }
-                return nMissedCleavages + "";
-            case modified_sequence:
-                return peptideAssumption.getPeptide().getTaggedModifiedSequence(identificationParameters.getSearchParameters().getPtmSettings(), false, false, true) + "";
-            case spectrum_charge:
-                precursor = SpectrumFactory.getInstance().getPrecursor(spectrumKey);
-                return precursor.getPossibleChargesAsString() + "";
-            case spectrum_file:
-                String spectrumFile = Spectrum.getSpectrumFile(spectrumKey);
-                return spectrumFile;
-            case spectrum_scan_number:
-                return SpectrumFactory.getInstance().getSpectrum(spectrumKey).getScanNumber();
-            case spectrum_array_list:
-                return SpectrumFactory.getInstance().getSpectrum(spectrumKey).getPeakListAsString();
-            case spectrum_title:
-                return Spectrum.getSpectrumTitle(spectrumKey);
-            case starred:
-                return psParameter.getStarred() ? "1" : "0";
-            case theoretical_mass:
-                return peptideAssumption.getPeptide().getMass() + "";
-            case validated:
-                return psParameter.getMatchValidationLevel().toString();
-            case fragment_mz_accuracy_score:
-                PsmScoresEstimator psmScoresEstimator = new PsmScoresEstimator();
-                annotationPreferences = identificationParameters.getAnnotationPreferences();
-                specificAnnotationPreferences = annotationPreferences.getSpecificAnnotationPreferences(spectrumKey, peptideAssumption, identificationParameters.getSequenceMatchingPreferences(), identificationParameters.getPtmScoringPreferences().getSequenceMatchingPreferences());
-                score = psmScoresEstimator.getDecreasingScore(peptideAssumption.getPeptide(), peptideAssumption.getIdentificationCharge().value,
-                        (MSnSpectrum) SpectrumFactory.getInstance().getSpectrum(spectrumKey),
-                        identificationParameters, specificAnnotationPreferences, peptideSpectrumAnnotator, PsmScore.aa_ms2_mz_fidelity.index);
-                return score + "";
-            case intensity_score:
-                psmScoresEstimator = new PsmScoresEstimator();
-                annotationPreferences = identificationParameters.getAnnotationPreferences();
-                specificAnnotationPreferences = annotationPreferences.getSpecificAnnotationPreferences(spectrumKey, peptideAssumption, identificationParameters.getSequenceMatchingPreferences(), identificationParameters.getPtmScoringPreferences().getSequenceMatchingPreferences());
-                score = psmScoresEstimator.getDecreasingScore(peptideAssumption.getPeptide(), peptideAssumption.getIdentificationCharge().value,
-                        (MSnSpectrum) SpectrumFactory.getInstance().getSpectrum(spectrumKey),
-                        identificationParameters, specificAnnotationPreferences, peptideSpectrumAnnotator, PsmScore.aa_intensity.index);
-                return score + "";
-            case sequence_coverage:
-                peptide = peptideAssumption.getPeptide();
-                spectrum = SpectrumFactory.getInstance().getSpectrum(spectrumKey);
-                annotationPreferences = identificationParameters.getAnnotationPreferences();
-                specificAnnotationPreferences = annotationPreferences.getSpecificAnnotationPreferences(spectrumKey, peptideAssumption, identificationParameters.getSequenceMatchingPreferences(), identificationParameters.getPtmScoringPreferences().getSequenceMatchingPreferences());
-                matches = peptideSpectrumAnnotator.getSpectrumAnnotation(annotationPreferences, specificAnnotationPreferences, (MSnSpectrum) spectrum, peptide);
-                int sequenceLength = peptide.getSequence().length();
-                boolean[] aaCoverage = new boolean[sequenceLength];
-                for (IonMatch ionMatch : matches) {
-                    Ion ion = ionMatch.ion;
-                    if (ion instanceof PeptideFragmentIon) {
-                        PeptideFragmentIon peptideFragmentIon = (PeptideFragmentIon) ion;
-                        int number = peptideFragmentIon.getNumber();
-                        aaCoverage[number - 1] = true;
-                    }
-                }
-                double nIons = 0.0;
-                for (boolean aa : aaCoverage) {
-                    if (aa) {
-                        nIons += 1;
-                    }
-                }
-                coverage = 100 * nIons / sequenceLength;
-                return coverage + "";
-            case longest_amino_acid_sequence_annotated:
-                peptide = peptideAssumption.getPeptide();
-                spectrum = SpectrumFactory.getInstance().getSpectrum(spectrumKey);
-                annotationPreferences = identificationParameters.getAnnotationPreferences();
-                specificAnnotationPreferences = annotationPreferences.getSpecificAnnotationPreferences(spectrumKey, peptideAssumption, identificationParameters.getSequenceMatchingPreferences(), identificationParameters.getPtmScoringPreferences().getSequenceMatchingPreferences());
-                matches = peptideSpectrumAnnotator.getSpectrumAnnotation(annotationPreferences, specificAnnotationPreferences, (MSnSpectrum) spectrum, peptide);
-                String sequence = peptide.getSequence();
-                sequenceLength = sequence.length();
-                boolean[] coverageForward = new boolean[sequenceLength];
-                boolean[] coverageRewind = new boolean[sequenceLength];
-                for (IonMatch ionMatch : matches) {
-                    Ion ion = ionMatch.ion;
-                    if (ion instanceof PeptideFragmentIon) {
-                        PeptideFragmentIon peptideFragmentIon = (PeptideFragmentIon) ion;
-                        int number = peptideFragmentIon.getNumber();
-                        if (peptideFragmentIon.getSubType() == PeptideFragmentIon.A_ION
-                                || peptideFragmentIon.getSubType() == PeptideFragmentIon.B_ION
-                                || peptideFragmentIon.getSubType() == PeptideFragmentIon.C_ION) {
-                            coverageForward[number - 1] = true;
-                        } else {
-                            coverageRewind[number - 1] = true;
-                        }
-                    }
-                }
-                aaCoverage = new boolean[sequenceLength];
-                boolean previous = true;
-                for (int aaIndex = 0; aaIndex < sequenceLength; aaIndex++) {
-                    boolean current = coverageForward[aaIndex];
-                    if (current && previous) {
-                        aaCoverage[aaIndex] = true;
-                    }
-                    previous = current;
-                }
-                previous = true;
-                for (int aaIndex = 0; aaIndex < sequenceLength; aaIndex++) {
-                    boolean current = coverageRewind[aaIndex];
-                    if (current && previous) {
-                        aaCoverage[sequenceLength - aaIndex - 1] = true;
-                    }
-                    previous = current;
-                }
-                StringBuilder currentTag = new StringBuilder();
-                String longestTag = new String();
-                for (int aaIndex = 0; aaIndex < sequenceLength; aaIndex++) {
-                    if (aaCoverage[aaIndex]) {
-                        currentTag.append(sequence.charAt(aaIndex));
-                    } else {
-                        if (currentTag.length() > longestTag.length()) {
-                            longestTag = currentTag.toString();
-                        }
-                        currentTag = new StringBuilder();
-                    }
-                }
-                if (currentTag.length() > longestTag.length()) {
-                    longestTag = currentTag.toString();
-                }
-                return longestTag;
-            case longest_amino_acid_sequence_annotated_single_serie:
-                peptide = peptideAssumption.getPeptide();
-                spectrum = SpectrumFactory.getInstance().getSpectrum(spectrumKey);
-                annotationPreferences = identificationParameters.getAnnotationPreferences();
-                specificAnnotationPreferences = annotationPreferences.getSpecificAnnotationPreferences(spectrumKey, peptideAssumption, identificationParameters.getSequenceMatchingPreferences(), identificationParameters.getPtmScoringPreferences().getSequenceMatchingPreferences());
-                matches = peptideSpectrumAnnotator.getSpectrumAnnotation(annotationPreferences, specificAnnotationPreferences, (MSnSpectrum) spectrum, peptide);
-                sequence = peptide.getSequence();
-                sequenceLength = sequence.length();
-                HashMap<Integer, boolean[]> ionCoverage = new HashMap<>(6);
-                ionCoverage.put(PeptideFragmentIon.A_ION, new boolean[sequenceLength]);
-                ionCoverage.put(PeptideFragmentIon.B_ION, new boolean[sequenceLength]);
-                ionCoverage.put(PeptideFragmentIon.C_ION, new boolean[sequenceLength]);
-                ionCoverage.put(PeptideFragmentIon.X_ION, new boolean[sequenceLength]);
-                ionCoverage.put(PeptideFragmentIon.Y_ION, new boolean[sequenceLength]);
-                ionCoverage.put(PeptideFragmentIon.Z_ION, new boolean[sequenceLength]);
-                for (IonMatch ionMatch : matches) {
-                    if (ionMatch.charge == 1) {
-                        Ion ion = ionMatch.ion;
-                        if (ion instanceof PeptideFragmentIon) {
-                            PeptideFragmentIon peptideFragmentIon = (PeptideFragmentIon) ion;
-                            int number = peptideFragmentIon.getNumber();
-                            if (peptideFragmentIon.getSubType() == PeptideFragmentIon.A_ION && !peptideFragmentIon.hasNeutralLosses()) {
-                                ionCoverage.get(PeptideFragmentIon.A_ION)[number - 1] = true;
-                            } else if (peptideFragmentIon.getSubType() == PeptideFragmentIon.B_ION && !peptideFragmentIon.hasNeutralLosses()) {
-                                ionCoverage.get(PeptideFragmentIon.B_ION)[number - 1] = true;
-                            } else if (peptideFragmentIon.getSubType() == PeptideFragmentIon.C_ION && !peptideFragmentIon.hasNeutralLosses()) {
-                                ionCoverage.get(PeptideFragmentIon.C_ION)[number - 1] = true;
-                            } else if (peptideFragmentIon.getSubType() == PeptideFragmentIon.X_ION && !peptideFragmentIon.hasNeutralLosses()) {
-                                ionCoverage.get(PeptideFragmentIon.X_ION)[number - 1] = true;
-                            } else if (peptideFragmentIon.getSubType() == PeptideFragmentIon.Y_ION && !peptideFragmentIon.hasNeutralLosses()) {
-                                ionCoverage.get(PeptideFragmentIon.Y_ION)[number - 1] = true;
-                            } else if (peptideFragmentIon.getSubType() == PeptideFragmentIon.Z_ION && !peptideFragmentIon.hasNeutralLosses()) {
-                                ionCoverage.get(PeptideFragmentIon.Z_ION)[number - 1] = true;
-                            }
-                        }
-                    }
-                }
-                longestTag = new String();
-                currentTag = new StringBuilder();
-                previous = true;
-                for (int aaIndex = 0; aaIndex < sequenceLength; aaIndex++) {
-                    boolean current = ionCoverage.get(PeptideFragmentIon.A_ION)[aaIndex];
-                    if (current && previous) {
-                        currentTag.append(sequence.charAt(aaIndex));
-                    } else {
-                        if (currentTag.length() > longestTag.length()) {
-                            longestTag = currentTag.toString();
-                        }
-                        currentTag = new StringBuilder();
-                    }
-                    previous = current;
-                }
-                if (currentTag.length() > longestTag.length()) {
-                    longestTag = currentTag.reverse().toString();
-                }
-                currentTag = new StringBuilder();
-                previous = true;
-                for (int aaIndex = 0; aaIndex < sequenceLength; aaIndex++) {
-                    boolean current = ionCoverage.get(PeptideFragmentIon.B_ION)[aaIndex];
-                    if (current && previous) {
-                        currentTag.append(sequence.charAt(aaIndex));
-                    } else {
-                        if (currentTag.length() > longestTag.length()) {
-                            longestTag = currentTag.toString();
-                        }
-                        currentTag = new StringBuilder();
-                    }
-                    previous = current;
-                }
-                if (currentTag.length() > longestTag.length()) {
-                    longestTag = currentTag.reverse().toString();
-                }
-                currentTag = new StringBuilder();
-                previous = true;
-                for (int aaIndex = 0; aaIndex < sequenceLength; aaIndex++) {
-                    boolean current = ionCoverage.get(PeptideFragmentIon.C_ION)[aaIndex];
-                    if (current && previous) {
-                        currentTag.append(sequence.charAt(aaIndex));
-                    } else {
-                        if (currentTag.length() > longestTag.length()) {
-                            longestTag = currentTag.toString();
-                        }
-                        currentTag = new StringBuilder();
-                    }
-                    previous = current;
-                }
-                if (currentTag.length() > longestTag.length()) {
-                    longestTag = currentTag.reverse().toString();
-                }
-                currentTag = new StringBuilder();
-                previous = true;
-                for (int aaIndex = 0; aaIndex < sequenceLength; aaIndex++) {
-                    boolean current = ionCoverage.get(PeptideFragmentIon.X_ION)[aaIndex];
-                    if (current && previous) {
-                        currentTag.append(sequence.charAt(sequenceLength - aaIndex - 1));
-                    } else {
-                        if (currentTag.length() > longestTag.length()) {
-                            longestTag = currentTag.reverse().toString();
-                        }
-                        currentTag = new StringBuilder();
-                    }
-                    previous = current;
-                }
-                if (currentTag.length() > longestTag.length()) {
-                    longestTag = currentTag.reverse().toString();
-                }
-                currentTag = new StringBuilder();
-                previous = true;
-                for (int aaIndex = 0; aaIndex < sequenceLength; aaIndex++) {
-                    boolean current = ionCoverage.get(PeptideFragmentIon.Y_ION)[aaIndex];
-                    if (current && previous) {
-                        currentTag.append(sequence.charAt(sequenceLength - aaIndex - 1));
-                    } else {
-                        if (currentTag.length() > longestTag.length()) {
-                            longestTag = currentTag.reverse().toString();
-                        }
-                        currentTag = new StringBuilder();
-                    }
-                    previous = current;
-                }
-                if (currentTag.length() > longestTag.length()) {
-                    longestTag = currentTag.reverse().toString();
-                }
-                currentTag = new StringBuilder();
-                previous = true;
-                for (int aaIndex = 0; aaIndex < sequenceLength; aaIndex++) {
-                    boolean current = ionCoverage.get(PeptideFragmentIon.Z_ION)[aaIndex];
-                    if (current && previous) {
-                        currentTag.append(sequence.charAt(sequenceLength - aaIndex - 1));
-                    } else {
-                        if (currentTag.length() > longestTag.length()) {
-                            longestTag = currentTag.reverse().toString();
-                        }
-                        currentTag = new StringBuilder();
-                    }
-                    previous = current;
-                }
-                if (currentTag.length() > longestTag.length()) {
-                    longestTag = currentTag.reverse().toString();
-                }
-
-                return longestTag;
-            case amino_acids_annotated:
-                peptide = peptideAssumption.getPeptide();
-                spectrum = SpectrumFactory.getInstance().getSpectrum(spectrumKey);
-                annotationPreferences = identificationParameters.getAnnotationPreferences();
-                specificAnnotationPreferences = annotationPreferences.getSpecificAnnotationPreferences(spectrumKey, peptideAssumption, identificationParameters.getSequenceMatchingPreferences(), identificationParameters.getPtmScoringPreferences().getSequenceMatchingPreferences());
-                matches = peptideSpectrumAnnotator.getSpectrumAnnotation(annotationPreferences, specificAnnotationPreferences, (MSnSpectrum) spectrum, peptide);
-                sequence = peptide.getSequence();
-                sequenceLength = sequence.length();
-                coverageForward = new boolean[sequenceLength];
-                coverageRewind = new boolean[sequenceLength];
-                for (IonMatch ionMatch : matches) {
-                    Ion ion = ionMatch.ion;
-                    if (ion instanceof PeptideFragmentIon) {
-                        PeptideFragmentIon peptideFragmentIon = (PeptideFragmentIon) ion;
-                        int number = peptideFragmentIon.getNumber();
-                        if (peptideFragmentIon.getSubType() == PeptideFragmentIon.A_ION
-                                || peptideFragmentIon.getSubType() == PeptideFragmentIon.B_ION
-                                || peptideFragmentIon.getSubType() == PeptideFragmentIon.C_ION) {
-                            coverageForward[number - 1] = true;
-                        } else {
-                            coverageRewind[number - 1] = true;
-                        }
-                    }
-                }
-                aaCoverage = new boolean[sequenceLength];
-                previous = true;
-                for (int aaIndex = 0; aaIndex < sequenceLength; aaIndex++) {
-                    boolean current = coverageForward[aaIndex];
-                    if (current && previous) {
-                        aaCoverage[aaIndex] = true;
-                    }
-                    previous = current;
-                }
-                previous = true;
-                for (int aaIndex = 0; aaIndex < sequenceLength; aaIndex++) {
-                    boolean current = coverageRewind[aaIndex];
-                    if (current && previous) {
-                        aaCoverage[sequenceLength - aaIndex - 1] = true;
-                    }
-                    previous = current;
-                }
-                StringBuilder tag = new StringBuilder();
-                double gap = 0;
-                for (int aaIndex = 0; aaIndex < sequenceLength; aaIndex++) {
-                    if (aaCoverage[aaIndex]) {
-                        if (gap > 0) {
-                            tag.append("<").append(gap).append(">");
-                        }
-                        tag.append(sequence.charAt(aaIndex));
-                        gap = 0;
-                    } else {
-                        gap += AminoAcid.getAminoAcid(sequence.charAt(aaIndex)).getMonoisotopicMass();
-                    }
-                }
-                if (gap > 0) {
-                    tag.append("<").append(gap).append(">");
-                }
-                return tag.toString();
-            default:
-                return "Not implemented";
-        }
-    }
-
-    /**
-     * Writes the feature associated to the match of the given tag assumption.
-     *
-     * @param identification the identification of the project
-     * @param identificationFeaturesGenerator the identification features
-     * generator of the project
-     * @param identificationParameters the identification parameters
-     * @param keys the keys of the PSM matches to output
-     * @param linePrefix the line prefix
-     * @param spectrumKey the key of the spectrum
-     * @param tagAssumption the assumption for the match to inspect
-     * @param psParameter the PeptideShaker parameter of the match
-     * @param exportFeature the feature to export
-     * @param waitingHandler the waiting handler
-     *
-     * @return the content corresponding to the given feature of the current
-     * section
-     *
-     * @throws IOException exception thrown whenever an error occurred while
-     * interacting with a file
-     * @throws SQLException thrown whenever an error occurred while interacting
-     * with the database
-     * @throws ClassNotFoundException thrown whenever an error occurred while
-     * deserializing a match from the database
-     * @throws InterruptedException thrown whenever a threading error occurred
-     * while interacting with the database
-     * @throws MzMLUnmarshallerException thrown whenever an error occurred while
-     * reading an mzML file
-     */
-    public static String getTagAssumptionFeature(Identification identification, IdentificationFeaturesGenerator identificationFeaturesGenerator,
-            IdentificationParameters identificationParameters, ArrayList<String> keys, String linePrefix,
-            TagAssumption tagAssumption, String spectrumKey, PSParameter psParameter, PsIdentificationAlgorithmMatchesFeature exportFeature,
-            WaitingHandler waitingHandler) throws IOException, SQLException, ClassNotFoundException, InterruptedException, MzMLUnmarshallerException {
-
-        switch (exportFeature) {
-            case rank:
-                return tagAssumption.getRank() + "";
-            case variable_ptms:
-                return Tag.getTagModificationsAsString(tagAssumption.getTag());
-            case fixed_ptms:
-                return ""; //@TODO: impplement
-            case accessions:
-                return "";
-            case protein_description:
-                return "";
-            case algorithm_confidence:
-                return psParameter.getSearchEngineConfidence() + "";
-            case decoy:
-                return "";
-            case hidden:
-                return psParameter.getHidden() ? "1" : "0";
-            case identification_charge:
-                return tagAssumption.getIdentificationCharge().toString();
-            case isotope:
-                Precursor precursor = SpectrumFactory.getInstance().getPrecursor(spectrumKey);
-                return tagAssumption.getIsotopeNumber(precursor.getMz(), identificationParameters.getSearchParameters().getMinIsotopicCorrection(), identificationParameters.getSearchParameters().getMaxIsotopicCorrection()) + "";
-            case mz:
-                precursor = SpectrumFactory.getInstance().getPrecursor(spectrumKey);
-                return precursor.getMz() + "";
-            case total_spectrum_intensity:
-                Spectrum spectrum = SpectrumFactory.getInstance().getSpectrum(spectrumKey);
-                return spectrum.getTotalIntensity() + "";
-            case max_intensity:
-                spectrum = SpectrumFactory.getInstance().getSpectrum(spectrumKey);
-                return spectrum.getMaxIntensity() + "";
-            case mz_error_ppm:
-                precursor = SpectrumFactory.getInstance().getPrecursor(spectrumKey);
-                return tagAssumption.getDeltaMass(precursor.getMz(), true, identificationParameters.getSearchParameters().getMinIsotopicCorrection(), identificationParameters.getSearchParameters().getMaxIsotopicCorrection()) + "";
-            case rt:
-                precursor = SpectrumFactory.getInstance().getPrecursor(spectrumKey);
-                return precursor.getRt() + "";
-            case algorithm_score:
-                int id = tagAssumption.getAdvocate();
-                double score = tagAssumption.getScore();
-                return Advocate.getAdvocate(id).getName() + " (" + score + ")";
-            case sequence:
-                return tagAssumption.getTag().asSequence();
-            case missed_cleavages:
-                return "";
-            case modified_sequence:
-                return tagAssumption.getTag().getTaggedModifiedSequence(identificationParameters.getSearchParameters().getPtmSettings(), false, false, true, false);
-            case spectrum_charge:
-                precursor = SpectrumFactory.getInstance().getPrecursor(spectrumKey);
-                return precursor.getPossibleChargesAsString() + "";
-            case spectrum_file:
-                String spectrumFile = Spectrum.getSpectrumFile(spectrumKey);
-                return spectrumFile;
-            case spectrum_scan_number:
-                return SpectrumFactory.getInstance().getSpectrum(spectrumKey).getScanNumber();
-            case spectrum_array_list:
-                return SpectrumFactory.getInstance().getSpectrum(spectrumKey).getPeakListAsString();
-            case spectrum_title:
-                return Spectrum.getSpectrumTitle(spectrumKey);
-            case starred:
-                return psParameter.getStarred() ? "1" :"0";
-            case theoretical_mass:
-                return tagAssumption.getTag().getMass() + "";
-            case validated:
-                return psParameter.getMatchValidationLevel().toString();
-            case fragment_mz_accuracy_score:
-            case intensity_score:
-            case sequence_coverage:
-            case longest_amino_acid_sequence_annotated:
-            case amino_acids_annotated:
-            case position:
-                return "";
-            default:
-                return "Not implemented";
-        }
-    }
-}
+package eu.isas.peptideshaker.export.sections;
+
+import com.compomics.util.experiment.biology.aminoacids.AminoAcid;
+import com.compomics.util.experiment.biology.ions.Ion;
+import com.compomics.util.experiment.biology.proteins.Peptide;
+import com.compomics.util.experiment.biology.proteins.Protein;
+import com.compomics.util.experiment.biology.ions.impl.PeptideFragmentIon;
+import com.compomics.util.experiment.identification.Advocate;
+import com.compomics.util.experiment.identification.Identification;
+import com.compomics.util.experiment.identification.spectrum_assumptions.PeptideAssumption;
+import com.compomics.util.experiment.identification.protein_sequences.SequenceFactory;
+import com.compomics.util.experiment.identification.SpectrumIdentificationAssumption;
+import com.compomics.util.experiment.identification.spectrum_assumptions.TagAssumption;
+import com.compomics.util.experiment.identification.matches.IonMatch;
+import com.compomics.util.experiment.identification.matches.ModificationMatch;
+import com.compomics.util.experiment.identification.matches.SpectrumMatch;
+import com.compomics.util.experiment.identification.matches_iterators.PsmIterator;
+import com.compomics.util.experiment.identification.psm_scoring.PsmScore;
+import com.compomics.util.experiment.identification.spectrum_annotation.spectrum_annotators.PeptideSpectrumAnnotator;
+import com.compomics.util.experiment.identification.amino_acid_tags.Tag;
+import com.compomics.util.experiment.identification.psm_scoring.PsmScoresEstimator;
+import com.compomics.util.experiment.massspectrometry.spectra.MSnSpectrum;
+import com.compomics.util.experiment.mass_spectrometry.spectra.Precursor;
+import com.compomics.util.experiment.mass_spectrometry.spectra.Spectrum;
+import com.compomics.util.experiment.mass_spectrometry.SpectrumFactory;
+import com.compomics.util.io.export.ExportFeature;
+import com.compomics.util.io.export.ExportWriter;
+import com.compomics.util.experiment.identification.spectrum_annotation.AnnotationParameters;
+import com.compomics.util.parameters.identification.IdentificationParameters;
+import com.compomics.util.experiment.identification.spectrum_annotation.SpecificAnnotationParameters;
+import com.compomics.util.waiting.WaitingHandler;
+import eu.isas.peptideshaker.export.exportfeatures.PsFragmentFeature;
+import eu.isas.peptideshaker.export.exportfeatures.PsIdentificationAlgorithmMatchesFeature;
+import eu.isas.peptideshaker.parameters.PSParameter;
+import eu.isas.peptideshaker.utils.IdentificationFeaturesGenerator;
+import java.io.IOException;
+import java.sql.SQLException;
+import java.util.ArrayList;
+import java.util.Collections;
+import java.util.HashMap;
+import org.apache.commons.math.MathException;
+import uk.ac.ebi.jmzml.xml.io.MzMLUnmarshallerException;
+
+/**
+ * This report section contains the results of the identification algorithms.
+ *
+ * @author Marc Vaudel
+ * @author Harald Barsnes
+ */
+public class PsIdentificationAlgorithmMatchesSection {
+
+    /**
+     * The features to export.
+     */
+    private final ArrayList<PsIdentificationAlgorithmMatchesFeature> matchExportFeatures = new ArrayList<>();
+    /**
+     * The fragment subsection if needed.
+     */
+    private PsFragmentSection fragmentSection = null;
+    /**
+     * Boolean indicating whether the line shall be indexed.
+     */
+    private boolean indexes;
+    /**
+     * Boolean indicating whether column headers shall be included.
+     */
+    private boolean header;
+    /**
+     * The writer used to send the output to file.
+     */
+    private ExportWriter writer;
+    /**
+     * A peptide spectrum annotator.
+     */
+    private static final PeptideSpectrumAnnotator peptideSpectrumAnnotator = new PeptideSpectrumAnnotator();
+
+    /**
+     * Constructor.
+     *
+     * @param exportFeatures the features to export in this section
+     * @param indexes indicates whether the line index should be written
+     * @param header indicates whether the table header should be written
+     * @param writer the writer which will write to the file
+     */
+    public PsIdentificationAlgorithmMatchesSection(ArrayList<ExportFeature> exportFeatures, boolean indexes, boolean header, ExportWriter writer) {
+        ArrayList<ExportFeature> fragmentFeatures = new ArrayList<>();
+        for (ExportFeature exportFeature : exportFeatures) {
+            if (exportFeature instanceof PsIdentificationAlgorithmMatchesFeature) {
+                PsIdentificationAlgorithmMatchesFeature identificationAlgorithmMatchesFeature = (PsIdentificationAlgorithmMatchesFeature) exportFeature;
+                matchExportFeatures.add(identificationAlgorithmMatchesFeature);
+            } else if (exportFeature instanceof PsFragmentFeature) {
+                fragmentFeatures.add(exportFeature);
+            } else {
+                throw new IllegalArgumentException("Export feature of type " + exportFeature.getClass() + " not recognized.");
+            }
+        }
+        Collections.sort(matchExportFeatures);
+        if (!fragmentFeatures.isEmpty()) {
+            fragmentSection = new PsFragmentSection(fragmentFeatures, indexes, header, writer);
+        }
+        this.indexes = indexes;
+        this.header = header;
+        this.writer = writer;
+    }
+
+    /**
+     * Writes the desired section. Exports all algorithm assumptions including
+     * the decoy and non-validated matches.
+     *
+     * @param identification the identification of the project
+     * @param identificationFeaturesGenerator the identification features
+     * generator of the project
+     * @param identificationParameters the identification parameters
+     * @param keys the keys of the PSM matches to output
+     * @param linePrefix the line prefix
+     * @param nSurroundingAA the number of surrounding amino acids to export
+     * @param waitingHandler the waiting handler
+     *
+     * @throws IOException exception thrown whenever an error occurred while
+     * interacting with a file
+     * @throws SQLException thrown whenever an error occurred while interacting
+     * with the database
+     * @throws ClassNotFoundException thrown whenever an error occurred while
+     * deserializing a match from the database
+     * @throws InterruptedException thrown whenever a threading error occurred
+     * while interacting with the database
+     * @throws MzMLUnmarshallerException thrown whenever an error occurred while
+     * reading an mzML file
+     * @throws org.apache.commons.math.MathException exception thrown if a math
+     * exception occurred when estimating the noise level
+     */
+    public void writeSection(Identification identification, IdentificationFeaturesGenerator identificationFeaturesGenerator,
+            IdentificationParameters identificationParameters, ArrayList<String> keys,
+            String linePrefix, int nSurroundingAA, WaitingHandler waitingHandler) throws IOException, SQLException,
+            ClassNotFoundException, InterruptedException, MzMLUnmarshallerException, MathException {
+
+        if (waitingHandler != null) {
+            waitingHandler.setSecondaryProgressCounterIndeterminate(true);
+        }
+
+        if (header) {
+            writeHeader();
+        }
+
+
+        PSParameter psParameter = new PSParameter();
+        int line = 1;
+
+        int totalSize = identification.getNumber(SpectrumMatch.class);
+
+        if (waitingHandler != null) {
+            waitingHandler.setWaitingText("Exporting. Please Wait...");
+            waitingHandler.resetSecondaryProgressCounter();
+            waitingHandler.setMaxSecondaryProgressCounter(totalSize);
+        }
+
+        PsmIterator psmIterator = identification.getPsmIterator(waitingHandler);
+
+        SpectrumMatch spectrumMatch;
+        while ((spectrumMatch = psmIterator.next()) != null) {
+
+            if (waitingHandler != null) {
+                if (waitingHandler.isRunCanceled()) {
+                    return;
+                }
+                waitingHandler.increaseSecondaryProgressCounter();
+            }
+
+            String spectrumKey = spectrumMatch.getKey();
+
+            HashMap<Integer, HashMap<Double, ArrayList<SpectrumIdentificationAssumption>>> assumptions = spectrumMatch.getAssumptionsMap();
+
+            for (int advocateId : assumptions.keySet()) {
+
+                HashMap<Double, ArrayList<SpectrumIdentificationAssumption>> advocateAssumptions = assumptions.get(advocateId);
+                ArrayList<Double> scores = new ArrayList<>(advocateAssumptions.keySet());
+                Collections.sort(scores);
+
+                for (double score : scores) {
+                    for (SpectrumIdentificationAssumption assumption : advocateAssumptions.get(score)) {
+
+                        boolean firstFeature = true;
+
+                        if (indexes) {
+                            if (linePrefix != null) {
+                                writer.write(linePrefix);
+                            }
+                            writer.write(line + "");
+                            firstFeature = false;
+                        }
+
+                        for (PsIdentificationAlgorithmMatchesFeature identificationAlgorithmMatchesFeature : matchExportFeatures) {
+                            if (!firstFeature) {
+                                writer.addSeparator();
+                            } else {
+                                firstFeature = false;
+                            }
+                            psParameter = (PSParameter) assumption.getUrParam(psParameter);
+                            String feature;
+                            if (assumption instanceof PeptideAssumption) {
+                                PeptideAssumption peptideAssumption = (PeptideAssumption) assumption;
+                                feature = getPeptideAssumptionFeature(identification, identificationFeaturesGenerator,
+                                        identificationParameters, keys, linePrefix, nSurroundingAA,
+                                        peptideAssumption, spectrumKey, psParameter, identificationAlgorithmMatchesFeature, waitingHandler);
+                            } else if (assumption instanceof TagAssumption) {
+                                TagAssumption tagAssumption = (TagAssumption) assumption;
+                                feature = getTagAssumptionFeature(identification, identificationFeaturesGenerator,
+                                        identificationParameters, keys, linePrefix, tagAssumption, spectrumKey, psParameter,
+                                        identificationAlgorithmMatchesFeature, waitingHandler);
+                            } else {
+                                throw new IllegalArgumentException("Spectrum identification assumption of type " + assumption.getClass() + " not supported.");
+                            }
+                            writer.write(feature);
+                        }
+                        writer.addSeparator();
+                        if (fragmentSection != null) {
+                            String fractionPrefix = "";
+                            if (linePrefix != null) {
+                                fractionPrefix += linePrefix;
+                            }
+                            fractionPrefix += line + ".";
+                            fragmentSection.writeSection(spectrumMatch.getKey(), assumption, identificationParameters, fractionPrefix, null);
+                        }
+                        line++;
+                        writer.newLine();
+                    }
+                }
+            }
+        }
+    }
+
+    /**
+     * Returns a map of the modifications in a peptide. Modification name &gt;
+     * sites.
+     *
+     * @param peptide the peptide
+     * @param variablePtms if true, only variable PTMs are shown, false return
+     * only the fixed PTMs
+     *
+     * @return the map of the modifications on a peptide sequence
+     */
+    private static HashMap<String, ArrayList<Integer>> getModMap(Peptide peptide, boolean variablePtms) {
+
+        HashMap<String, ArrayList<Integer>> modMap = new HashMap<>(peptide.getNModifications());
+        if (peptide.isModified()) {
+            for (ModificationMatch modificationMatch : peptide.getModificationMatches()) {
+                if ((variablePtms && modificationMatch.getVariable()) || (!variablePtms && !modificationMatch.getVariable())) {
+                    if (!modMap.containsKey(modificationMatch.getModification())) {
+                        modMap.put(modificationMatch.getModification(), new ArrayList<>());
+                    }
+                    modMap.get(modificationMatch.getModification()).add(modificationMatch.getModificationSite());
+                }
+            }
+        }
+
+        return modMap;
+    }
+
+    /**
+     * Writes the header of this section.
+     *
+     * @throws IOException exception thrown whenever an error occurred while
+     * writing the file
+     */
+    public void writeHeader() throws IOException {
+        if (indexes) {
+            writer.writeHeaderText("");
+            writer.addSeparator();
+        }
+        boolean firstColumn = true;
+        for (PsIdentificationAlgorithmMatchesFeature identificationAlgorithmMatchesFeature : matchExportFeatures) {
+            if (firstColumn) {
+                firstColumn = false;
+            } else {
+                writer.addSeparator();
+            }
+            writer.writeHeaderText(identificationAlgorithmMatchesFeature.getTitle());
+        }
+        writer.newLine();
+    }
+
+    /**
+     * Writes the feature associated to the match of the given peptide
+     * assumption.
+     *
+     * @param identification the identification of the project
+     * @param identificationFeaturesGenerator the identification features
+     * generator of the project
+     * @param identificationParameters the identification parameters
+     * @param keys the keys of the PSM matches to output
+     * @param linePrefix the line prefix
+     * @param nSurroundingAA the number of surrounding amino acids to export
+     * @param peptideAssumption the assumption for the match to inspect
+     * @param spectrumKey the key of the spectrum
+     * @param psParameter the PeptideShaker parameter of the match
+     * @param exportFeature the feature to export
+     * @param waitingHandler the waiting handler
+     *
+     * @return the content corresponding to the given feature of the current
+     * section
+     *
+     * @throws IOException exception thrown whenever an error occurred while
+     * interacting with a file
+     * @throws SQLException thrown whenever an error occurred while interacting
+     * with the database
+     * @throws ClassNotFoundException thrown whenever an error occurred while
+     * deserializing a match from the database
+     * @throws InterruptedException thrown whenever a threading error occurred
+     * while interacting with the database
+     * @throws MzMLUnmarshallerException thrown whenever an error occurred while
+     * reading an mzML file
+     * @throws org.apache.commons.math.MathException exception thrown if a math
+     * exception occurred when estimating the noise level
+     */
+    public static String getPeptideAssumptionFeature(Identification identification, IdentificationFeaturesGenerator identificationFeaturesGenerator,
+            IdentificationParameters identificationParameters, ArrayList<String> keys, String linePrefix, int nSurroundingAA,
+            PeptideAssumption peptideAssumption, String spectrumKey, PSParameter psParameter, PsIdentificationAlgorithmMatchesFeature exportFeature,
+            WaitingHandler waitingHandler) throws IOException, SQLException,
+            ClassNotFoundException, InterruptedException, MzMLUnmarshallerException, MathException {
+
+        switch (exportFeature) {
+            case rank:
+                return peptideAssumption.getRank() + "";
+            case variable_ptms:
+                HashMap<String, ArrayList<Integer>> modMap = getModMap(peptideAssumption.getPeptide(), true);
+                ArrayList<String> modList = new ArrayList<>(modMap.keySet());
+                Collections.sort(modList);
+
+                StringBuilder result = new StringBuilder();
+                for (String mod : modList) {
+                    if (result.length() > 0) {
+                        result.append(", ");
+                    }
+                    boolean firstAa = true;
+                    result.append(mod).append("(");
+                    for (int aa : modMap.get(mod)) {
+                        if (firstAa) {
+                            firstAa = false;
+                        } else {
+                            result.append(", ");
+                        }
+                        result.append(aa).append("");
+                    }
+                    result.append(")");
+                }
+                return result.toString();
+            case fixed_ptms:
+                modMap = getModMap(peptideAssumption.getPeptide(), false);
+                modList = new ArrayList<>(modMap.keySet());
+                Collections.sort(modList);
+
+                result = new StringBuilder();
+                for (String mod : modList) {
+                    if (result.length() > 0) {
+                        result.append(", ");
+                    }
+                    boolean first2 = true;
+                    result.append(mod).append("(");
+                    for (int aa : modMap.get(mod)) {
+                        if (first2) {
+                            first2 = false;
+                        } else {
+                            result.append(", ");
+                        }
+                        result.append(aa).append("");
+                    }
+                    result.append(")");
+                }
+                return result.toString();
+            case accessions:
+                result = new StringBuilder();
+                ArrayList<String> accessions = peptideAssumption.getPeptide().getParentProteins(identificationParameters.getSequenceMatchingPreferences());
+                for (String accession : accessions) {
+                    if (result.length() > 0) {
+                        result.append(", ");
+                    }
+                    result.append(accession);
+                }
+                return result.toString();
+            case protein_description:
+                SequenceFactory sequenceFactory = SequenceFactory.getInstance();
+                StringBuilder descriptions = new StringBuilder();
+                accessions = peptideAssumption.getPeptide().getParentProteins(identificationParameters.getSequenceMatchingPreferences());
+                Collections.sort(accessions);
+                for (String accession : accessions) {
+                    if (descriptions.length() > 0) {
+                        descriptions.append("; ");
+                    }
+                    descriptions.append(sequenceFactory.getHeader(accession).getDescription());
+                }
+                return descriptions.toString();
+            case algorithm_confidence:
+                return psParameter.getSearchEngineConfidence() + "";
+            case algorithm_delta_confidence:
+                Double delta = psParameter.getAlgorithmDeltaPEP();
+                if (delta == null) {
+                    return "Not available";
+                }
+                delta *= 100;
+                return delta + "";
+            case delta_confidence:
+                delta = psParameter.getDeltaPEP();
+                if (delta == null) {
+                    return "Not available";
+                }
+                delta *= 100;
+                return delta + "";
+            case decoy:
+                if (peptideAssumption.getPeptide().isDecoy(identificationParameters.getSequenceMatchingPreferences())) {
+                    return "1";
+                } else {
+                    return "0";
+                }
+            case hidden:
+                return psParameter.getHidden() ? "1" : "0";
+            case identification_charge:
+                return peptideAssumption.getIdentificationCharge().toString();
+            case isotope:
+                Precursor precursor = SpectrumFactory.getInstance().getPrecursor(spectrumKey);
+                return peptideAssumption.getIsotopeNumber(precursor.getMz(), identificationParameters.getSearchParameters().getMinIsotopicCorrection(), identificationParameters.getSearchParameters().getMaxIsotopicCorrection()) + "";
+            case mz:
+                precursor = SpectrumFactory.getInstance().getPrecursor(spectrumKey);
+                return precursor.getMz() + "";
+            case total_spectrum_intensity:
+                Spectrum spectrum = SpectrumFactory.getInstance().getSpectrum(spectrumKey);
+                return spectrum.getTotalIntensity() + "";
+            case max_intensity:
+                spectrum = SpectrumFactory.getInstance().getSpectrum(spectrumKey);
+                return spectrum.getMaxIntensity() + "";
+            case intensity_coverage:
+                spectrum = SpectrumFactory.getInstance().getSpectrum(spectrumKey);
+                double coveredIntensity = 0;
+                Peptide peptide = peptideAssumption.getPeptide();
+                AnnotationParameters annotationPreferences = identificationParameters.getAnnotationPreferences();
+                SpecificAnnotationParameters specificAnnotationPreferences = annotationPreferences.getSpecificAnnotationPreferences(spectrumKey, peptideAssumption, identificationParameters.getSequenceMatchingPreferences(), identificationParameters.getPtmScoringPreferences().getSequenceMatchingPreferences());
+                ArrayList<IonMatch> matches = peptideSpectrumAnnotator.getSpectrumAnnotation(annotationPreferences, specificAnnotationPreferences,
+                        (MSnSpectrum) spectrum, peptide);
+                for (IonMatch ionMatch : matches) {
+                    coveredIntensity += ionMatch.peak.intensity;
+                }
+                double coverage = 100 * coveredIntensity / spectrum.getTotalIntensity();
+                return coverage + "";
+            case mz_error_ppm:
+                precursor = SpectrumFactory.getInstance().getPrecursor(spectrumKey);
+                return peptideAssumption.getDeltaMass(precursor.getMz(), true, identificationParameters.getSearchParameters().getMinIsotopicCorrection(), identificationParameters.getSearchParameters().getMaxIsotopicCorrection()) + "";
+            case mz_error_da:
+                precursor = SpectrumFactory.getInstance().getPrecursor(spectrumKey);
+                return peptideAssumption.getDeltaMass(precursor.getMz(), false, identificationParameters.getSearchParameters().getMinIsotopicCorrection(), identificationParameters.getSearchParameters().getMaxIsotopicCorrection()) + "";
+            case rt:
+                precursor = SpectrumFactory.getInstance().getPrecursor(spectrumKey);
+                return precursor.getRt() + "";
+            case algorithm_score:
+                int id = peptideAssumption.getAdvocate();
+                Double score = peptideAssumption.getRawScore();
+                if (score == null) {
+                    score = peptideAssumption.getScore();
+                }
+                return Advocate.getAdvocate(id).getName() + " (" + score + ")";
+            case sequence:
+                return peptideAssumption.getPeptide().getSequence();
+            case aaBefore:
+                peptide = peptideAssumption.getPeptide();
+                accessions = peptide.getParentProteins(identificationParameters.getSequenceMatchingPreferences());
+                Collections.sort(accessions);
+                String subSequence = "";
+                for (String proteinAccession : accessions) {
+                    if (!subSequence.equals("")) {
+                        subSequence += "; ";
+                    }
+                    HashMap<Integer, String[]> surroundingAAs = SequenceFactory.getInstance().getProtein(proteinAccession).getSurroundingAA(peptide.getSequence(),
+                            nSurroundingAA, identificationParameters.getSequenceMatchingPreferences());
+                    ArrayList<Integer> starts = new ArrayList<>(surroundingAAs.keySet());
+                    Collections.sort(starts);
+                    boolean first = true;
+                    for (int startAa : starts) {
+                        if (first) {
+                            first = false;
+                        } else {
+                            subSequence += ", ";
+                        }
+                        subSequence += surroundingAAs.get(startAa)[0];
+                    }
+                }
+                return subSequence;
+            case aaAfter:
+                peptide = peptideAssumption.getPeptide();
+                accessions = peptide.getParentProteins(identificationParameters.getSequenceMatchingPreferences());
+                Collections.sort(accessions);
+                subSequence = "";
+                for (String proteinAccession : accessions) {
+                    if (!subSequence.equals("")) {
+                        subSequence += "; ";
+                    }
+                    HashMap<Integer, String[]> surroundingAAs
+                            = SequenceFactory.getInstance().getProtein(proteinAccession).getSurroundingAA(peptide.getSequence(),
+                                    nSurroundingAA, identificationParameters.getSequenceMatchingPreferences());
+                    ArrayList<Integer> starts = new ArrayList<>(surroundingAAs.keySet());
+                    Collections.sort(starts);
+                    boolean first = true;
+                    for (int startAa : starts) {
+                        if (first) {
+                            first = false;
+                        } else {
+                            subSequence += ", ";
+                        }
+                        subSequence += surroundingAAs.get(startAa)[1];
+                    }
+                }
+                return subSequence;
+            case position:
+                accessions = peptideAssumption.getPeptide().getParentProteins(identificationParameters.getSequenceMatchingPreferences());
+                Collections.sort(accessions);
+                String peptideSequence = peptideAssumption.getPeptide().getSequence();
+                String start = "";
+                for (String proteinAccession : accessions) {
+                    if (!start.equals("")) {
+                        start += "; ";
+                    }
+                    Protein protein = SequenceFactory.getInstance().getProtein(proteinAccession);
+                    ArrayList<Integer> starts = protein.getPeptideStart(peptideSequence,
+                            identificationParameters.getSequenceMatchingPreferences());
+                    Collections.sort(starts);
+                    boolean first = true;
+                    for (int startAa : starts) {
+                        if (first) {
+                            first = false;
+                        } else {
+                            start += ", ";
+                        }
+                        start += startAa;
+                    }
+                }
+                return start;
+            case missed_cleavages:
+                peptide = peptideAssumption.getPeptide();
+                Integer nMissedCleavages = peptide.getNMissedCleavages(identificationParameters.getSearchParameters().getDigestionParameters());
+                if (nMissedCleavages == null) {
+                    nMissedCleavages = 0;
+                }
+                return nMissedCleavages + "";
+            case modified_sequence:
+                return peptideAssumption.getPeptide().getTaggedModifiedSequence(identificationParameters.getSearchParameters().getModificationParameters(), false, false, true) + "";
+            case spectrum_charge:
+                precursor = SpectrumFactory.getInstance().getPrecursor(spectrumKey);
+                return precursor.getPossibleChargesAsString() + "";
+            case spectrum_file:
+                String spectrumFile = Spectrum.getSpectrumFile(spectrumKey);
+                return spectrumFile;
+            case spectrum_scan_number:
+                return SpectrumFactory.getInstance().getSpectrum(spectrumKey).getScanNumber();
+            case spectrum_array_list:
+                return SpectrumFactory.getInstance().getSpectrum(spectrumKey).getPeakListAsString();
+            case spectrum_title:
+                return Spectrum.getSpectrumTitle(spectrumKey);
+            case starred:
+                return psParameter.getStarred() ? "1" : "0";
+            case theoretical_mass:
+                return peptideAssumption.getPeptide().getMass() + "";
+            case validated:
+                return psParameter.getMatchValidationLevel().toString();
+            case fragment_mz_accuracy_score:
+                PsmScoresEstimator psmScoresEstimator = new PsmScoresEstimator();
+                annotationPreferences = identificationParameters.getAnnotationPreferences();
+                specificAnnotationPreferences = annotationPreferences.getSpecificAnnotationPreferences(spectrumKey, peptideAssumption, identificationParameters.getSequenceMatchingPreferences(), identificationParameters.getPtmScoringPreferences().getSequenceMatchingPreferences());
+                score = psmScoresEstimator.getDecreasingScore(peptideAssumption.getPeptide(), peptideAssumption.getIdentificationCharge().value,
+                        (MSnSpectrum) SpectrumFactory.getInstance().getSpectrum(spectrumKey),
+                        identificationParameters, specificAnnotationPreferences, peptideSpectrumAnnotator, PsmScore.aa_ms2_mz_fidelity.index);
+                return score + "";
+            case intensity_score:
+                psmScoresEstimator = new PsmScoresEstimator();
+                annotationPreferences = identificationParameters.getAnnotationPreferences();
+                specificAnnotationPreferences = annotationPreferences.getSpecificAnnotationPreferences(spectrumKey, peptideAssumption, identificationParameters.getSequenceMatchingPreferences(), identificationParameters.getPtmScoringPreferences().getSequenceMatchingPreferences());
+                score = psmScoresEstimator.getDecreasingScore(peptideAssumption.getPeptide(), peptideAssumption.getIdentificationCharge().value,
+                        (MSnSpectrum) SpectrumFactory.getInstance().getSpectrum(spectrumKey),
+                        identificationParameters, specificAnnotationPreferences, peptideSpectrumAnnotator, PsmScore.aa_intensity.index);
+                return score + "";
+            case sequence_coverage:
+                peptide = peptideAssumption.getPeptide();
+                spectrum = SpectrumFactory.getInstance().getSpectrum(spectrumKey);
+                annotationPreferences = identificationParameters.getAnnotationPreferences();
+                specificAnnotationPreferences = annotationPreferences.getSpecificAnnotationPreferences(spectrumKey, peptideAssumption, identificationParameters.getSequenceMatchingPreferences(), identificationParameters.getPtmScoringPreferences().getSequenceMatchingPreferences());
+                matches = peptideSpectrumAnnotator.getSpectrumAnnotation(annotationPreferences, specificAnnotationPreferences, (MSnSpectrum) spectrum, peptide);
+                int sequenceLength = peptide.getSequence().length();
+                boolean[] aaCoverage = new boolean[sequenceLength];
+                for (IonMatch ionMatch : matches) {
+                    Ion ion = ionMatch.ion;
+                    if (ion instanceof PeptideFragmentIon) {
+                        PeptideFragmentIon peptideFragmentIon = (PeptideFragmentIon) ion;
+                        int number = peptideFragmentIon.getNumber();
+                        aaCoverage[number - 1] = true;
+                    }
+                }
+                double nIons = 0.0;
+                for (boolean aa : aaCoverage) {
+                    if (aa) {
+                        nIons += 1;
+                    }
+                }
+                coverage = 100 * nIons / sequenceLength;
+                return coverage + "";
+            case longest_amino_acid_sequence_annotated:
+                peptide = peptideAssumption.getPeptide();
+                spectrum = SpectrumFactory.getInstance().getSpectrum(spectrumKey);
+                annotationPreferences = identificationParameters.getAnnotationPreferences();
+                specificAnnotationPreferences = annotationPreferences.getSpecificAnnotationPreferences(spectrumKey, peptideAssumption, identificationParameters.getSequenceMatchingPreferences(), identificationParameters.getPtmScoringPreferences().getSequenceMatchingPreferences());
+                matches = peptideSpectrumAnnotator.getSpectrumAnnotation(annotationPreferences, specificAnnotationPreferences, (MSnSpectrum) spectrum, peptide);
+                String sequence = peptide.getSequence();
+                sequenceLength = sequence.length();
+                boolean[] coverageForward = new boolean[sequenceLength];
+                boolean[] coverageRewind = new boolean[sequenceLength];
+                for (IonMatch ionMatch : matches) {
+                    Ion ion = ionMatch.ion;
+                    if (ion instanceof PeptideFragmentIon) {
+                        PeptideFragmentIon peptideFragmentIon = (PeptideFragmentIon) ion;
+                        int number = peptideFragmentIon.getNumber();
+                        if (peptideFragmentIon.getSubType() == PeptideFragmentIon.A_ION
+                                || peptideFragmentIon.getSubType() == PeptideFragmentIon.B_ION
+                                || peptideFragmentIon.getSubType() == PeptideFragmentIon.C_ION) {
+                            coverageForward[number - 1] = true;
+                        } else {
+                            coverageRewind[number - 1] = true;
+                        }
+                    }
+                }
+                aaCoverage = new boolean[sequenceLength];
+                boolean previous = true;
+                for (int aaIndex = 0; aaIndex < sequenceLength; aaIndex++) {
+                    boolean current = coverageForward[aaIndex];
+                    if (current && previous) {
+                        aaCoverage[aaIndex] = true;
+                    }
+                    previous = current;
+                }
+                previous = true;
+                for (int aaIndex = 0; aaIndex < sequenceLength; aaIndex++) {
+                    boolean current = coverageRewind[aaIndex];
+                    if (current && previous) {
+                        aaCoverage[sequenceLength - aaIndex - 1] = true;
+                    }
+                    previous = current;
+                }
+                StringBuilder currentTag = new StringBuilder();
+                String longestTag = new String();
+                for (int aaIndex = 0; aaIndex < sequenceLength; aaIndex++) {
+                    if (aaCoverage[aaIndex]) {
+                        currentTag.append(sequence.charAt(aaIndex));
+                    } else {
+                        if (currentTag.length() > longestTag.length()) {
+                            longestTag = currentTag.toString();
+                        }
+                        currentTag = new StringBuilder();
+                    }
+                }
+                if (currentTag.length() > longestTag.length()) {
+                    longestTag = currentTag.toString();
+                }
+                return longestTag;
+            case longest_amino_acid_sequence_annotated_single_serie:
+                peptide = peptideAssumption.getPeptide();
+                spectrum = SpectrumFactory.getInstance().getSpectrum(spectrumKey);
+                annotationPreferences = identificationParameters.getAnnotationPreferences();
+                specificAnnotationPreferences = annotationPreferences.getSpecificAnnotationPreferences(spectrumKey, peptideAssumption, identificationParameters.getSequenceMatchingPreferences(), identificationParameters.getPtmScoringPreferences().getSequenceMatchingPreferences());
+                matches = peptideSpectrumAnnotator.getSpectrumAnnotation(annotationPreferences, specificAnnotationPreferences, (MSnSpectrum) spectrum, peptide);
+                sequence = peptide.getSequence();
+                sequenceLength = sequence.length();
+                HashMap<Integer, boolean[]> ionCoverage = new HashMap<>(6);
+                ionCoverage.put(PeptideFragmentIon.A_ION, new boolean[sequenceLength]);
+                ionCoverage.put(PeptideFragmentIon.B_ION, new boolean[sequenceLength]);
+                ionCoverage.put(PeptideFragmentIon.C_ION, new boolean[sequenceLength]);
+                ionCoverage.put(PeptideFragmentIon.X_ION, new boolean[sequenceLength]);
+                ionCoverage.put(PeptideFragmentIon.Y_ION, new boolean[sequenceLength]);
+                ionCoverage.put(PeptideFragmentIon.Z_ION, new boolean[sequenceLength]);
+                for (IonMatch ionMatch : matches) {
+                    if (ionMatch.charge == 1) {
+                        Ion ion = ionMatch.ion;
+                        if (ion instanceof PeptideFragmentIon) {
+                            PeptideFragmentIon peptideFragmentIon = (PeptideFragmentIon) ion;
+                            int number = peptideFragmentIon.getNumber();
+                            if (peptideFragmentIon.getSubType() == PeptideFragmentIon.A_ION && !peptideFragmentIon.hasNeutralLosses()) {
+                                ionCoverage.get(PeptideFragmentIon.A_ION)[number - 1] = true;
+                            } else if (peptideFragmentIon.getSubType() == PeptideFragmentIon.B_ION && !peptideFragmentIon.hasNeutralLosses()) {
+                                ionCoverage.get(PeptideFragmentIon.B_ION)[number - 1] = true;
+                            } else if (peptideFragmentIon.getSubType() == PeptideFragmentIon.C_ION && !peptideFragmentIon.hasNeutralLosses()) {
+                                ionCoverage.get(PeptideFragmentIon.C_ION)[number - 1] = true;
+                            } else if (peptideFragmentIon.getSubType() == PeptideFragmentIon.X_ION && !peptideFragmentIon.hasNeutralLosses()) {
+                                ionCoverage.get(PeptideFragmentIon.X_ION)[number - 1] = true;
+                            } else if (peptideFragmentIon.getSubType() == PeptideFragmentIon.Y_ION && !peptideFragmentIon.hasNeutralLosses()) {
+                                ionCoverage.get(PeptideFragmentIon.Y_ION)[number - 1] = true;
+                            } else if (peptideFragmentIon.getSubType() == PeptideFragmentIon.Z_ION && !peptideFragmentIon.hasNeutralLosses()) {
+                                ionCoverage.get(PeptideFragmentIon.Z_ION)[number - 1] = true;
+                            }
+                        }
+                    }
+                }
+                longestTag = new String();
+                currentTag = new StringBuilder();
+                previous = true;
+                for (int aaIndex = 0; aaIndex < sequenceLength; aaIndex++) {
+                    boolean current = ionCoverage.get(PeptideFragmentIon.A_ION)[aaIndex];
+                    if (current && previous) {
+                        currentTag.append(sequence.charAt(aaIndex));
+                    } else {
+                        if (currentTag.length() > longestTag.length()) {
+                            longestTag = currentTag.toString();
+                        }
+                        currentTag = new StringBuilder();
+                    }
+                    previous = current;
+                }
+                if (currentTag.length() > longestTag.length()) {
+                    longestTag = currentTag.reverse().toString();
+                }
+                currentTag = new StringBuilder();
+                previous = true;
+                for (int aaIndex = 0; aaIndex < sequenceLength; aaIndex++) {
+                    boolean current = ionCoverage.get(PeptideFragmentIon.B_ION)[aaIndex];
+                    if (current && previous) {
+                        currentTag.append(sequence.charAt(aaIndex));
+                    } else {
+                        if (currentTag.length() > longestTag.length()) {
+                            longestTag = currentTag.toString();
+                        }
+                        currentTag = new StringBuilder();
+                    }
+                    previous = current;
+                }
+                if (currentTag.length() > longestTag.length()) {
+                    longestTag = currentTag.reverse().toString();
+                }
+                currentTag = new StringBuilder();
+                previous = true;
+                for (int aaIndex = 0; aaIndex < sequenceLength; aaIndex++) {
+                    boolean current = ionCoverage.get(PeptideFragmentIon.C_ION)[aaIndex];
+                    if (current && previous) {
+                        currentTag.append(sequence.charAt(aaIndex));
+                    } else {
+                        if (currentTag.length() > longestTag.length()) {
+                            longestTag = currentTag.toString();
+                        }
+                        currentTag = new StringBuilder();
+                    }
+                    previous = current;
+                }
+                if (currentTag.length() > longestTag.length()) {
+                    longestTag = currentTag.reverse().toString();
+                }
+                currentTag = new StringBuilder();
+                previous = true;
+                for (int aaIndex = 0; aaIndex < sequenceLength; aaIndex++) {
+                    boolean current = ionCoverage.get(PeptideFragmentIon.X_ION)[aaIndex];
+                    if (current && previous) {
+                        currentTag.append(sequence.charAt(sequenceLength - aaIndex - 1));
+                    } else {
+                        if (currentTag.length() > longestTag.length()) {
+                            longestTag = currentTag.reverse().toString();
+                        }
+                        currentTag = new StringBuilder();
+                    }
+                    previous = current;
+                }
+                if (currentTag.length() > longestTag.length()) {
+                    longestTag = currentTag.reverse().toString();
+                }
+                currentTag = new StringBuilder();
+                previous = true;
+                for (int aaIndex = 0; aaIndex < sequenceLength; aaIndex++) {
+                    boolean current = ionCoverage.get(PeptideFragmentIon.Y_ION)[aaIndex];
+                    if (current && previous) {
+                        currentTag.append(sequence.charAt(sequenceLength - aaIndex - 1));
+                    } else {
+                        if (currentTag.length() > longestTag.length()) {
+                            longestTag = currentTag.reverse().toString();
+                        }
+                        currentTag = new StringBuilder();
+                    }
+                    previous = current;
+                }
+                if (currentTag.length() > longestTag.length()) {
+                    longestTag = currentTag.reverse().toString();
+                }
+                currentTag = new StringBuilder();
+                previous = true;
+                for (int aaIndex = 0; aaIndex < sequenceLength; aaIndex++) {
+                    boolean current = ionCoverage.get(PeptideFragmentIon.Z_ION)[aaIndex];
+                    if (current && previous) {
+                        currentTag.append(sequence.charAt(sequenceLength - aaIndex - 1));
+                    } else {
+                        if (currentTag.length() > longestTag.length()) {
+                            longestTag = currentTag.reverse().toString();
+                        }
+                        currentTag = new StringBuilder();
+                    }
+                    previous = current;
+                }
+                if (currentTag.length() > longestTag.length()) {
+                    longestTag = currentTag.reverse().toString();
+                }
+
+                return longestTag;
+            case amino_acids_annotated:
+                peptide = peptideAssumption.getPeptide();
+                spectrum = SpectrumFactory.getInstance().getSpectrum(spectrumKey);
+                annotationPreferences = identificationParameters.getAnnotationPreferences();
+                specificAnnotationPreferences = annotationPreferences.getSpecificAnnotationPreferences(spectrumKey, peptideAssumption, identificationParameters.getSequenceMatchingPreferences(), identificationParameters.getPtmScoringPreferences().getSequenceMatchingPreferences());
+                matches = peptideSpectrumAnnotator.getSpectrumAnnotation(annotationPreferences, specificAnnotationPreferences, (MSnSpectrum) spectrum, peptide);
+                sequence = peptide.getSequence();
+                sequenceLength = sequence.length();
+                coverageForward = new boolean[sequenceLength];
+                coverageRewind = new boolean[sequenceLength];
+                for (IonMatch ionMatch : matches) {
+                    Ion ion = ionMatch.ion;
+                    if (ion instanceof PeptideFragmentIon) {
+                        PeptideFragmentIon peptideFragmentIon = (PeptideFragmentIon) ion;
+                        int number = peptideFragmentIon.getNumber();
+                        if (peptideFragmentIon.getSubType() == PeptideFragmentIon.A_ION
+                                || peptideFragmentIon.getSubType() == PeptideFragmentIon.B_ION
+                                || peptideFragmentIon.getSubType() == PeptideFragmentIon.C_ION) {
+                            coverageForward[number - 1] = true;
+                        } else {
+                            coverageRewind[number - 1] = true;
+                        }
+                    }
+                }
+                aaCoverage = new boolean[sequenceLength];
+                previous = true;
+                for (int aaIndex = 0; aaIndex < sequenceLength; aaIndex++) {
+                    boolean current = coverageForward[aaIndex];
+                    if (current && previous) {
+                        aaCoverage[aaIndex] = true;
+                    }
+                    previous = current;
+                }
+                previous = true;
+                for (int aaIndex = 0; aaIndex < sequenceLength; aaIndex++) {
+                    boolean current = coverageRewind[aaIndex];
+                    if (current && previous) {
+                        aaCoverage[sequenceLength - aaIndex - 1] = true;
+                    }
+                    previous = current;
+                }
+                StringBuilder tag = new StringBuilder();
+                double gap = 0;
+                for (int aaIndex = 0; aaIndex < sequenceLength; aaIndex++) {
+                    if (aaCoverage[aaIndex]) {
+                        if (gap > 0) {
+                            tag.append("<").append(gap).append(">");
+                        }
+                        tag.append(sequence.charAt(aaIndex));
+                        gap = 0;
+                    } else {
+                        gap += AminoAcid.getAminoAcid(sequence.charAt(aaIndex)).getMonoisotopicMass();
+                    }
+                }
+                if (gap > 0) {
+                    tag.append("<").append(gap).append(">");
+                }
+                return tag.toString();
+            default:
+                return "Not implemented";
+        }
+    }
+
+    /**
+     * Writes the feature associated to the match of the given tag assumption.
+     *
+     * @param identification the identification of the project
+     * @param identificationFeaturesGenerator the identification features
+     * generator of the project
+     * @param identificationParameters the identification parameters
+     * @param keys the keys of the PSM matches to output
+     * @param linePrefix the line prefix
+     * @param spectrumKey the key of the spectrum
+     * @param tagAssumption the assumption for the match to inspect
+     * @param psParameter the PeptideShaker parameter of the match
+     * @param exportFeature the feature to export
+     * @param waitingHandler the waiting handler
+     *
+     * @return the content corresponding to the given feature of the current
+     * section
+     *
+     * @throws IOException exception thrown whenever an error occurred while
+     * interacting with a file
+     * @throws SQLException thrown whenever an error occurred while interacting
+     * with the database
+     * @throws ClassNotFoundException thrown whenever an error occurred while
+     * deserializing a match from the database
+     * @throws InterruptedException thrown whenever a threading error occurred
+     * while interacting with the database
+     * @throws MzMLUnmarshallerException thrown whenever an error occurred while
+     * reading an mzML file
+     */
+    public static String getTagAssumptionFeature(Identification identification, IdentificationFeaturesGenerator identificationFeaturesGenerator,
+            IdentificationParameters identificationParameters, ArrayList<String> keys, String linePrefix,
+            TagAssumption tagAssumption, String spectrumKey, PSParameter psParameter, PsIdentificationAlgorithmMatchesFeature exportFeature,
+            WaitingHandler waitingHandler) throws IOException, SQLException, ClassNotFoundException, InterruptedException, MzMLUnmarshallerException {
+
+        switch (exportFeature) {
+            case rank:
+                return tagAssumption.getRank() + "";
+            case variable_ptms:
+                return Tag.getTagModificationsAsString(tagAssumption.getTag());
+            case fixed_ptms:
+                return ""; //@TODO: impplement
+            case accessions:
+                return "";
+            case protein_description:
+                return "";
+            case algorithm_confidence:
+                return psParameter.getSearchEngineConfidence() + "";
+            case decoy:
+                return "";
+            case hidden:
+                return psParameter.getHidden() ? "1" : "0";
+            case identification_charge:
+                return tagAssumption.getIdentificationCharge().toString();
+            case isotope:
+                Precursor precursor = SpectrumFactory.getInstance().getPrecursor(spectrumKey);
+                return tagAssumption.getIsotopeNumber(precursor.getMz(), identificationParameters.getSearchParameters().getMinIsotopicCorrection(), identificationParameters.getSearchParameters().getMaxIsotopicCorrection()) + "";
+            case mz:
+                precursor = SpectrumFactory.getInstance().getPrecursor(spectrumKey);
+                return precursor.getMz() + "";
+            case total_spectrum_intensity:
+                Spectrum spectrum = SpectrumFactory.getInstance().getSpectrum(spectrumKey);
+                return spectrum.getTotalIntensity() + "";
+            case max_intensity:
+                spectrum = SpectrumFactory.getInstance().getSpectrum(spectrumKey);
+                return spectrum.getMaxIntensity() + "";
+            case mz_error_ppm:
+                precursor = SpectrumFactory.getInstance().getPrecursor(spectrumKey);
+                return tagAssumption.getDeltaMass(precursor.getMz(), true, identificationParameters.getSearchParameters().getMinIsotopicCorrection(), identificationParameters.getSearchParameters().getMaxIsotopicCorrection()) + "";
+            case rt:
+                precursor = SpectrumFactory.getInstance().getPrecursor(spectrumKey);
+                return precursor.getRt() + "";
+            case algorithm_score:
+                int id = tagAssumption.getAdvocate();
+                double score = tagAssumption.getScore();
+                return Advocate.getAdvocate(id).getName() + " (" + score + ")";
+            case sequence:
+                return tagAssumption.getTag().asSequence();
+            case missed_cleavages:
+                return "";
+            case modified_sequence:
+                return tagAssumption.getTag().getTaggedModifiedSequence(identificationParameters.getSearchParameters().getModificationParameters(), false, false, true, false);
+            case spectrum_charge:
+                precursor = SpectrumFactory.getInstance().getPrecursor(spectrumKey);
+                return precursor.getPossibleChargesAsString() + "";
+            case spectrum_file:
+                String spectrumFile = Spectrum.getSpectrumFile(spectrumKey);
+                return spectrumFile;
+            case spectrum_scan_number:
+                return SpectrumFactory.getInstance().getSpectrum(spectrumKey).getScanNumber();
+            case spectrum_array_list:
+                return SpectrumFactory.getInstance().getSpectrum(spectrumKey).getPeakListAsString();
+            case spectrum_title:
+                return Spectrum.getSpectrumTitle(spectrumKey);
+            case starred:
+                return psParameter.getStarred() ? "1" :"0";
+            case theoretical_mass:
+                return tagAssumption.getTag().getMass() + "";
+            case validated:
+                return psParameter.getMatchValidationLevel().toString();
+            case fragment_mz_accuracy_score:
+            case intensity_score:
+            case sequence_coverage:
+            case longest_amino_acid_sequence_annotated:
+            case amino_acids_annotated:
+            case position:
+                return "";
+            default:
+                return "Not implemented";
+        }
+    }
+}