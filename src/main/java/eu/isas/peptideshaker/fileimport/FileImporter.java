--- conflicted
+++ resolved
@@ -1,1058 +1,1035 @@
-package eu.isas.peptideshaker.fileimport;
-
-import com.compomics.util.experiment.identification.protein_sequences.SequenceFactory;
-import com.compomics.util.experiment.identification.filtering.PeptideAssumptionFilter;
-import eu.isas.peptideshaker.gui.MgfFilesNotFoundDialog;
-import com.compomics.util.experiment.ProteomicAnalysis;
-import com.compomics.util.experiment.identification.*;
-import com.compomics.util.experiment.identification.matches.SpectrumMatch;
-import com.compomics.util.experiment.io.identifications.IdfileReader;
-import com.compomics.util.experiment.io.identifications.IdfileReaderFactory;
-import com.compomics.software.CompomicsWrapper;
-import com.compomics.util.Util;
-import com.compomics.util.exceptions.ExceptionHandler;
-import com.compomics.util.exceptions.exception_handlers.CommandLineExceptionHandler;
-import com.compomics.util.experiment.identification.protein_inference.proteintree.ProteinTree;
-import com.compomics.util.experiment.identification.protein_inference.proteintree.ProteinTreeComponentsFactory;
-import com.compomics.util.experiment.massspectrometry.Spectrum;
-import com.compomics.util.experiment.massspectrometry.SpectrumFactory;
-import com.compomics.util.exceptions.exception_handlers.FrameExceptionHandler;
-import com.compomics.util.exceptions.exception_handlers.WaitingDialogExceptionHandler;
-import com.compomics.util.experiment.ShotgunProtocol;
-import com.compomics.util.experiment.biology.Peptide;
-import com.compomics.util.experiment.biology.genes.GeneFactory;
-import com.compomics.util.experiment.biology.genes.GeneMaps;
-import com.compomics.util.experiment.biology.taxonomy.SpeciesFactory;
-import com.compomics.util.experiment.identification.protein_sequences.FastaIndex;
-import com.compomics.util.gui.JOptionEditorPane;
-import eu.isas.peptideshaker.PeptideShaker;
-import com.compomics.util.waiting.WaitingHandler;
-import com.compomics.util.gui.waiting.waitinghandlers.WaitingDialog;
-import com.compomics.util.memory.MemoryConsumptionStatus;
-import com.compomics.util.preferences.GenePreferences;
-import com.compomics.util.preferences.IdentificationParameters;
-import com.compomics.util.preferences.ProcessingPreferences;
-import com.compomics.util.preferences.UtilitiesUserPreferences;
-import eu.isas.peptideshaker.preferences.ProjectDetails;
-import eu.isas.peptideshaker.preferences.SpectrumCountingPreferences;
-import eu.isas.peptideshaker.protein_inference.PeptideMapper;
-import eu.isas.peptideshaker.protein_inference.TagMapper;
-import eu.isas.peptideshaker.scoring.maps.InputMap;
-import eu.isas.peptideshaker.utils.Metrics;
-import org.xml.sax.SAXException;
-import uk.ac.ebi.jmzml.xml.io.MzMLUnmarshallerException;
-
-import javax.swing.*;
-import java.io.File;
-import java.io.FileNotFoundException;
-import java.io.IOException;
-import java.sql.SQLException;
-import java.util.*;
-
-/**
- * This class is responsible for the import of identifications.
- *
- * @author Marc Vaudel
- * @author Harald Barsnes
- */
-public class FileImporter {
-
-    /**
-     * The class which will load the information into the various maps and do
-     * the associated calculations.
-     */
-    private PeptideShaker peptideShaker;
-    /**
-     * The current proteomicAnalysis.
-     */
-    private ProteomicAnalysis proteomicAnalysis;
-    /**
-     * A dialog to display feedback to the user.
-     */
-    private WaitingHandler waitingHandler;
-    /**
-     * An exception handler to handle exceptions.
-     */
-    private ExceptionHandler exceptionHandler;
-    /**
-     * The spectrum factory.
-     */
-    private SpectrumFactory spectrumFactory = SpectrumFactory.getInstance(100);
-    /**
-     * The sequence factory.
-     */
-    private SequenceFactory sequenceFactory = SequenceFactory.getInstance(30000);
-    /**
-     * If a Mascot dat file is bigger than this size, an indexed parsing will be
-     * used.
-     */
-    public static final double mascotMaxSize = 400;
-    /**
-     * Metrics of the dataset picked-up while loading the data.
-     */
-    private Metrics metrics;
-    /**
-     * The mass tolerance to be used to match PTMs from search engines and
-     * expected PTMs. 0.01 by default, as far as I can remember it is the mass
-     * resolution in X!Tandem result files.
-     */
-    public static final double ptmMassTolerance = 0.01;
-    /**
-     * The protein tree used to map peptides on protein sequences.
-     */
-    private ProteinTree proteinTree;
-    /**
-     * The shotgun protocol.
-     */
-    private ShotgunProtocol shotgunProtocol;
-    /**
-     * The identification parameters.
-     */
-    private IdentificationParameters identificationParameters;
-
-    /**
-     * Constructor for the importer.
-     *
-     * @param identificationShaker the identification shaker which will load the
-     * data into the maps and do the preliminary calculations
-     * @param waitingHandler The handler displaying feedback to the user
-     * @param proteomicAnalysis The current proteomic analysis
-     * @param shotgunProtocol the shotgun protocol
-     * @param identificationParameters the identification parameters
-     * @param metrics metrics of the dataset to be saved for the GUI
-     */
-    public FileImporter(PeptideShaker identificationShaker, WaitingHandler waitingHandler, ProteomicAnalysis proteomicAnalysis, ShotgunProtocol shotgunProtocol,
-            IdentificationParameters identificationParameters, Metrics metrics) {
-        this.peptideShaker = identificationShaker;
-        this.waitingHandler = waitingHandler;
-        this.proteomicAnalysis = proteomicAnalysis;
-        this.shotgunProtocol = shotgunProtocol;
-        this.identificationParameters = identificationParameters;
-        this.metrics = metrics;
-        if (waitingHandler instanceof WaitingDialog) {
-            exceptionHandler = new WaitingDialogExceptionHandler((WaitingDialog) waitingHandler, "https://github.com/compomics/peptide-shaker/issues");
-        } else {
-            exceptionHandler = new CommandLineExceptionHandler();
-        }
-    }
-
-    /**
-     * Imports the identification from files.
-     *
-     * @param idFiles the identification files to import the IDs from
-     * @param spectrumFiles the files where the corresponding spectra can be
-     * imported
-     * @param processingPreferences the processing preferences
-     * @param spectrumCountingPreferences the spectrum counting preferences
-     * @param projectDetails the project details
-     * @param backgroundThread boolean indicating whether the import should be
-     * done in a background thread (GUI mode) or in the current thread (command
-     * line mode).
-     */
-    public void importFiles(ArrayList<File> idFiles, ArrayList<File> spectrumFiles, ProcessingPreferences processingPreferences,
-            SpectrumCountingPreferences spectrumCountingPreferences, ProjectDetails projectDetails, boolean backgroundThread) {
-
-        IdProcessorFromFile idProcessor = new IdProcessorFromFile(idFiles, spectrumFiles, shotgunProtocol, identificationParameters, processingPreferences, spectrumCountingPreferences, projectDetails);
-
-        if (backgroundThread) {
-            idProcessor.execute();
-        } else {
-            idProcessor.importFiles();
-        }
-    }
-
-    /**
-     * Imports sequences from a FASTA file.
-     *
-     * @param waitingHandler the handler displaying feedback to the user and
-     * allowing canceling the import
-     * @param exceptionHandler handler for exceptions
-     * @param fastaFile FASTA file to process
-     */
-    public void importSequences(WaitingHandler waitingHandler, ExceptionHandler exceptionHandler, File fastaFile) {
-
-        try {
-            waitingHandler.appendReport("Importing sequences from " + fastaFile.getName() + ".", true, true);
-            waitingHandler.setSecondaryProgressCounterIndeterminate(false);
-            sequenceFactory.loadFastaFile(fastaFile, waitingHandler);
-
-            if (waitingHandler.isRunCanceled()) {
-                return;
-            }
-
-            waitingHandler.resetSecondaryProgressCounter();
-            waitingHandler.setSecondaryProgressCounterIndeterminate(true);
-
-            UtilitiesUserPreferences userPreferences = UtilitiesUserPreferences.loadUserPreferences();
-            int memoryPreference = userPreferences.getMemoryPreference();
-            long fileSize = fastaFile.length();
-            int fileSizeInMb = Math.max((int) fileSize / 1048576, 1);
-            long nSequences;
-            if (!sequenceFactory.isDefaultReversed() || fileSizeInMb < memoryPreference / 4) {
-                nSequences = sequenceFactory.getNSequences();
-                sequenceFactory.setDecoyInMemory(true);
-            } else {
-                nSequences = sequenceFactory.getNTargetSequences();
-                sequenceFactory.setDecoyInMemory(false);
-            }
-            long sequencesPerMb = nSequences / fileSizeInMb;
-            long availableCachSize = 3 * memoryPreference * sequencesPerMb / 4;
-            if (availableCachSize > nSequences) {
-                availableCachSize = nSequences;
-            } else {
-                waitingHandler.appendReport("Warning: PeptideShaker cannot load your FASTA file into memory. This will slow down the processing. "
-                        + "Note that using large large databases also reduces the search engine efficiency. "
-                        + "Try to either (i) use a smaller database, (ii) increase the memory provided to PeptideShaker, or (iii) improve the reading speed by using an SSD disc. "
-                        + "(See also http://compomics.github.io/compomics-utilities/wiki/proteininference.html.)", true, true);
-
-            }
-            int cacheSize = (int) availableCachSize;
-            sequenceFactory.setnCache(cacheSize);
-
-            try {
-                proteinTree = sequenceFactory.getDefaultProteinTree(waitingHandler, exceptionHandler);
-            } catch (SQLException e) {
-                waitingHandler.appendReport("Database " + sequenceFactory.getCurrentFastaFile().getName()
-                        + " could not be accessed, make sure that the file is not used by another "
-                        + "program and that you have not run out of diskspace.", true, true);
-                e.printStackTrace();
-                waitingHandler.setRunCanceled();
-            }
-
-            if (!waitingHandler.isRunCanceled()) {
-                waitingHandler.appendReport("FASTA file import completed.", true, true);
-                waitingHandler.increasePrimaryProgressCounter();
-            } else {
-                sequenceFactory.clearFactory();
-            }
-
-        } catch (FileNotFoundException e) {
-            System.err.println("File " + fastaFile + " was not found. Please select a different FASTA file.");
-            e.printStackTrace();
-            waitingHandler.setRunCanceled();
-            waitingHandler.appendReport("File " + fastaFile + " was not found. Please select a different FASTA file.", true, true);
-        } catch (IOException e) {
-            System.err.println("An error occurred while indexing " + fastaFile + ".");
-            e.printStackTrace();
-            waitingHandler.setRunCanceled();
-            waitingHandler.appendReport("An error occurred while indexing " + fastaFile + ": " + e.getMessage(), true, true);
-        } catch (SQLException e) {
-            System.err.println("An error occurred while indexing " + fastaFile + ".");
-            e.printStackTrace();
-            waitingHandler.setRunCanceled();
-            waitingHandler.appendReport("An error occurred while indexing " + fastaFile + ": " + e.getMessage(), true, true);
-        } catch (InterruptedException e) {
-            System.err.println("An error occurred while loading " + fastaFile + ".");
-            e.printStackTrace();
-            waitingHandler.setRunCanceled();
-            waitingHandler.appendReport("An error occurred while loading " + fastaFile + ": " + e.getMessage(), true, true);
-        } catch (IllegalArgumentException e) {
-            System.err.println("An error occurred while loading " + fastaFile + ".");
-            e.printStackTrace();
-            waitingHandler.setRunCanceled();
-            waitingHandler.appendReport(e.getLocalizedMessage() + " Please refer to http://compomics.github.io/projects/peptide-shaker.html#troubleshooting", true, true);
-        } catch (ClassNotFoundException e) {
-            System.err.println("An error occurred while loading " + fastaFile + ".");
-            e.printStackTrace();
-            waitingHandler.setRunCanceled();
-            waitingHandler.appendReport("Serialization issue while processing the FASTA file. Please delete the .fasta.cui file and retry. "
-                    + "If the error occurs again please report bug using our issue tracker: https://github.com/compomics/peptide-shaker/issues.", true, true);
-        } catch (NullPointerException e) {
-            System.err.println("An error occurred while loading " + fastaFile + ".");
-            e.printStackTrace();
-            waitingHandler.setRunCanceled();
-            waitingHandler.appendReport("An error occurred when importing the sequences. "
-                    + "Please check the Search Parameters. See the log file for details. "
-                    + "If the error persists please let us know using our issue tracker: https://github.com/compomics/peptide-shaker/issues.", true, true);
-        }
-    }
-
-    /**
-     * Imports the gene information for this project.
-     *
-     * @throws IOException exception thrown whenever an error occurred while
-     * reading or writing a file
-     */
-    public void importGenes() throws IOException {
-
-        SpeciesFactory speciesFactory = SpeciesFactory.getInstance();
-        GeneFactory geneFactory = GeneFactory.getInstance();
-        GenePreferences genePreferences = identificationParameters.getGenePreferences();
-<<<<<<< HEAD
-=======
-        FastaIndex fastaIndex = sequenceFactory.getCurrentFastaIndex();
-        HashMap<String, Integer> speciesOccurrence = fastaIndex.getSpecies();
-        Integer occurrenceMax = null;
-
-        // Select the background species based on occurrence in the factory
-        for (String uniprotTaxonomy : speciesOccurrence.keySet()) {
-
-            if (!uniprotTaxonomy.equals(SpeciesFactory.UNKNOWN)) {
-                Integer occurrence = speciesOccurrence.get(uniprotTaxonomy);
-
-                if (occurrenceMax == null || occurrence > occurrenceMax) {
-                    occurrenceMax = occurrence;
-                    Integer taxon = speciesFactory.getUniprotTaxonomy().getId(uniprotTaxonomy, true);
-                    if (taxon != null) {
-                        genePreferences.setSelectedBackgroundSpecies(taxon);
-                    }
-                }
-            }
-        }
-
->>>>>>> a1ab59c9
-        GeneMaps geneMaps = geneFactory.getGeneMaps(genePreferences, waitingHandler);
-        peptideShaker.setGeneMaps(geneMaps);
-
-    }
-
-    /**
-     * Worker which loads identification from a file and processes them while
-     * giving feedback to the user.
-     */
-    private class IdProcessorFromFile extends SwingWorker {
-
-        /**
-         * The identification file reader factory of compomics utilities.
-         */
-        private IdfileReaderFactory readerFactory = IdfileReaderFactory.getInstance();
-        /**
-         * The list of identification files.
-         */
-        private ArrayList<File> idFiles;
-        /**
-         * A list of spectrum files (can be empty, no spectrum will be
-         * imported).
-         */
-        private HashMap<String, File> spectrumFiles;
-        /**
-         * The processing preferences.
-         */
-        private ProcessingPreferences processingPreferences;
-        /**
-         * The project details
-         */
-        private ProjectDetails projectDetails;
-        /**
-         * The spectrum counting preferences.
-         */
-        private SpectrumCountingPreferences spectrumCountingPreferences;
-        /**
-         * The number of retained first hits.
-         */
-        private long nRetained = 0;
-        /**
-         * The number of spectra.
-         */
-        private long nSpectra = 0;
-        /**
-         * List of the mgf files used.
-         */
-        private ArrayList<String> mgfUsed = new ArrayList<String>();
-        /**
-         * Map of the missing mgf files indexed by identification file.
-         */
-        private HashMap<File, String> missingMgfFiles = new HashMap<File, String>();
-        /**
-         * The input map.
-         */
-        private InputMap inputMap = new InputMap();
-        /**
-         * Boolean indicating whether we can display GUI stuff.
-         */
-        private boolean hasGUI = false;
-        /**
-         * The database connection.
-         */
-        private Identification identification;
-        /**
-         * A peptide to protein mapper.
-         */
-        private PeptideMapper peptideMapper;
-        /**
-         * A tag to protein mapper.
-         */
-        private TagMapper tagMapper = null;
-        /**
-         * List of one hit wonders.
-         */
-        private HashSet<String> singleProteinList = new HashSet<String>();
-        /**
-         * Map of proteins found several times with the number of times they
-         * appeared as first hit.
-         */
-        private HashMap<String, Integer> proteinCount = new HashMap<String, Integer>();
-        /**
-         * The number of first hits.
-         */
-        private long nPSMs = 0;
-        /**
-         * The number of secondary hits.
-         */
-        private long nSecondary = 0;
-        /**
-         * The shotgun protocol.
-         */
-        private ShotgunProtocol shotgunProtocol;
-        /**
-         * The identification parameters.
-         */
-        private IdentificationParameters identificationParameters;
-
-        /**
-         * Constructor for a worker importing matches from a list of files.
-         *
-         * @param idFiles list of identification files from where matches should
-         * be imported
-         * @param spectrumFiles list of spectrum files where the searched
-         * spectra can be found
-         * @param idFilter the matches filter to use
-         * @param searchParameters the identification parameters
-         * @param annotationPreferences the annotation preferences
-         * @param processingPreferences the processing preferences
-         * @param ptmScoringPreferences the PTM localization scoring preferences
-         * @param spectrumCountingPreferences the spectrum counting preferences
-         * @param sequenceMatchingPreferences the sequence matching preferences
-         * @param projectDetails the project details
-         */
-        public IdProcessorFromFile(ArrayList<File> idFiles, ArrayList<File> spectrumFiles, ShotgunProtocol shotgunProtocol,
-                IdentificationParameters identificationParameters, ProcessingPreferences processingPreferences,
-                SpectrumCountingPreferences spectrumCountingPreferences, ProjectDetails projectDetails) {
-
-            this.idFiles = new ArrayList<File>();
-            HashMap<String, File> filesMap = new HashMap<String, File>();
-
-            for (File file : idFiles) {
-                filesMap.put(file.getName(), file);
-            }
-
-            ArrayList<String> names = new ArrayList<String>(filesMap.keySet());
-            Collections.sort(names);
-
-            // Process sequencing files first, they need much more memory. TODO: make something more generic?
-            for (String name : names) {
-                if (name.endsWith("tags")) {
-                    this.idFiles.add(filesMap.get(name));
-                }
-            }
-            for (String name : names) {
-                File file = filesMap.get(name);
-                if (!this.idFiles.contains(file)) {
-                    this.idFiles.add(file);
-                }
-            }
-
-            this.spectrumFiles = new HashMap<String, File>();
-            this.shotgunProtocol = shotgunProtocol;
-            this.identificationParameters = identificationParameters;
-            this.processingPreferences = processingPreferences;
-            this.spectrumCountingPreferences = spectrumCountingPreferences;
-            this.projectDetails = projectDetails;
-
-            for (File file : spectrumFiles) {
-                this.spectrumFiles.put(file.getName(), file);
-            }
-
-            UtilitiesUserPreferences userPreferences = UtilitiesUserPreferences.loadUserPreferences();
-            if (userPreferences.getMemoryPreference() > 2000) {
-                peptideMapper = new PeptideMapper(identificationParameters, waitingHandler, exceptionHandler);
-            }
-        }
-
-        @Override
-        protected Object doInBackground() throws Exception {
-            hasGUI = true;
-            return importFiles();
-        }
-
-        /**
-         * Imports the identifications from the files given to the worker.
-         *
-         * @return 0 if success, 1 if not
-         */
-        public int importFiles() {
-
-            try {
-                importSequences(waitingHandler, exceptionHandler, identificationParameters.getProteinInferencePreferences().getProteinSequenceDatabase());
-
-                if (waitingHandler.isRunCanceled()) {
-                    return 1;
-                }
-
-                GenePreferences genePreferences = identificationParameters.getGenePreferences();
-                if (genePreferences.getUseGeneMapping()) {
-                    waitingHandler.setSecondaryProgressCounterIndeterminate(true);
-                    waitingHandler.appendReport("Importing Gene Mappings.", true, true);
-                    importGenes();
-                } else {
-                    peptideShaker.setGeneMaps(new GeneMaps());
-                }
-
-                if (waitingHandler.isRunCanceled()) {
-                    return 1;
-                }
-
-                waitingHandler.setSecondaryProgressCounterIndeterminate(true);
-                waitingHandler.appendReport("Establishing local database connection.", true, true);
-
-                identification = proteomicAnalysis.getIdentification(IdentificationMethod.MS2_IDENTIFICATION);
-
-                connectToIdDb(identification);
-
-                waitingHandler.increasePrimaryProgressCounter();
-
-                if (!waitingHandler.isRunCanceled()) {
-
-                    waitingHandler.appendReport("Reading identification files.", true, true);
-
-                    for (File idFile : idFiles) {
-                        importPsms(idFile);
-
-                        if (waitingHandler.isRunCanceled()) {
-                            try {
-                                identification.close();
-                            } catch (Exception e) {
-                                e.printStackTrace(); // Let derby crash
-                            }
-                            return 1;
-                        }
-                    }
-
-                    while (!missingMgfFiles.isEmpty()) {
-                        if (hasGUI) {
-                            new MgfFilesNotFoundDialog((WaitingDialog) waitingHandler, missingMgfFiles);
-                            if (waitingHandler.isRunCanceled()) {
-                                identification.close();
-                                sequenceFactory.clearFactory();
-                                return 1;
-                            }
-                        } else {
-                            String missingFiles = "";
-                            boolean first = true;
-                            for (File mgfFile : missingMgfFiles.keySet()) {
-                                if (first) {
-                                    first = false;
-                                } else {
-                                    missingFiles += ", ";
-                                }
-                                missingFiles += mgfFile.getName();
-                            }
-                            waitingHandler.appendReport("MGF files missing: " + missingFiles, true, true);
-                            identification.close();
-                            sequenceFactory.clearFactory();
-                            return 1;
-                        }
-                        waitingHandler.appendReport("Processing files with the new input.", true, true);
-                        ArrayList<File> filesToProcess = new ArrayList<File>(missingMgfFiles.keySet());
-
-                        for (String mgfName : missingMgfFiles.values()) {
-                            File newFile = spectrumFactory.getSpectrumFileFromIdName(mgfName);
-                            spectrumFiles.put(newFile.getName(), newFile);
-                            projectDetails.addSpectrumFile(newFile);
-                        }
-                        missingMgfFiles.clear();
-                        for (File idFile : filesToProcess) {
-                            importPsms(idFile);
-                        }
-                        if (waitingHandler.isRunCanceled()) {
-                            identification.close();
-                            sequenceFactory.clearFactory();
-                            return 1;
-                        }
-                    }
-
-                    // clear the objects not needed anymore
-                    singleProteinList.clear();
-                    sequenceFactory.emptyCache();
-
-                    if (nRetained == 0) {
-                        waitingHandler.appendReport("No identifications retained.", true, true);
-                        waitingHandler.setRunCanceled();
-                        identification.close();
-                        sequenceFactory.clearFactory();
-                        return 1;
-                    }
-
-                    waitingHandler.appendReport("File import completed. "
-                            + nPSMs + " first hits imported (" + nSecondary + " secondary) from " + nSpectra + " spectra.", true, true);
-                    waitingHandler.appendReport("[" + nRetained + " first hits passed the initial filtering]", true, true);
-                    waitingHandler.increaseSecondaryProgressCounter(spectrumFiles.size() - mgfUsed.size());
-                    peptideShaker.processIdentifications(inputMap, proteinCount, waitingHandler, exceptionHandler, shotgunProtocol, identificationParameters, processingPreferences, spectrumCountingPreferences, projectDetails);
-                }
-            } catch (OutOfMemoryError error) {
-
-                System.out.println("<CompomicsError>PeptideShaker ran out of memory! See the PeptideShaker log for details.</CompomicsError>");
-                System.err.println("Ran out of memory!");
-                System.err.println("Memory given to the Java virtual machine: " + Runtime.getRuntime().maxMemory() + ".");
-                System.err.println("Memory used by the Java virtual machine: " + Runtime.getRuntime().totalMemory() + ".");
-                System.err.println("Free memory in the Java virtual machine: " + Runtime.getRuntime().freeMemory() + ".");
-
-                Runtime.getRuntime().gc();
-                waitingHandler.appendReportEndLine();
-                waitingHandler.appendReport("Ran out of memory!", true, true);
-                waitingHandler.setRunCanceled();
-
-                if (waitingHandler instanceof WaitingDialog) {
-                    JOptionPane.showMessageDialog((WaitingDialog) waitingHandler, JOptionEditorPane.getJOptionEditorPane(
-                            "PeptideShaker used up all the available memory and had to be stopped.<br>"
-                            + "Memory boundaries are changed in the the Welcome Dialog (Settings<br>"
-                            + "& Help > Settings > Java Memory Settings) or in the Edit menu (Edit<br>"
-                            + "Java Options). See also <a href=\"http://compomics.github.io/compomics-utilities/wiki/javatroubleshooting.html\">JavaTroubleShooting</a>."),
-                            "Out Of Memory", JOptionPane.ERROR_MESSAGE);
-                }
-
-                error.printStackTrace();
-                if (identification != null) {
-                    try {
-                        identification.close();
-                        sequenceFactory.clearFactory();
-                    } catch (SQLException ex) {
-                        ex.printStackTrace();
-                    } catch (IOException e) {
-                        e.printStackTrace();
-                    }
-                }
-                return 1;
-
-            } catch (Exception e) {
-                waitingHandler.setRunCanceled();
-
-                System.out.println("<CompomicsError>PeptideShaker processing failed. See the PeptideShaker log for details.</CompomicsError>");
-
-                if (e instanceof NullPointerException) {
-                    waitingHandler.appendReport("An error occurred while loading the identification files.", true, true);
-                    waitingHandler.appendReport("Please see the error log (Help Menu > Bug Report) for details.", true, true);
-                } else if (FrameExceptionHandler.getExceptionType(e).equalsIgnoreCase("Protein not found")) {
-                    waitingHandler.appendReport("An error occurred while loading the identification files:", true, true);
-                    waitingHandler.appendReport(e.getLocalizedMessage(), true, true);
-                    waitingHandler.appendReport("Please see http://compomics.github.io/searchgui/wiki/databasehelp.html.", true, true);
-                } else {
-                    waitingHandler.appendReport("An error occurred while loading the identification files:", true, true);
-                    waitingHandler.appendReport(e.getLocalizedMessage(), true, true);
-                }
-
-                e.printStackTrace();
-                System.err.println("Free memory: " + Runtime.getRuntime().freeMemory());
-
-                if (identification != null) {
-                    try {
-                        identification.close();
-                        sequenceFactory.clearFactory();
-                    } catch (SQLException ex) {
-                        ex.printStackTrace();
-                    } catch (IOException ex) {
-                        ex.printStackTrace();
-                    }
-                }
-
-                return 1;
-            }
-
-            return 0;
-        }
-
-        /**
-         * Establishes a connection to the identification database.
-         *
-         * @param identification the identifications
-         *
-         * @throws IOException thrown of IOException occurs exception thrown
-         * whenever an error occurred while reading or writing a file
-         * @throws SQLException thrown of SQLException occurs exception thrown
-         * whenever an error occurred while interacting with the database
-         * @throws java.lang.ClassNotFoundException exception thrown whenever an
-         * error occurred while deserializing an object
-         * @throws java.lang.InterruptedException exception thrown whenever a
-         * threading error occurred while establishing the connection
-         */
-        private void connectToIdDb(Identification identification) throws SQLException, IOException, ClassNotFoundException, InterruptedException {
-            String dbFolder = PeptideShaker.getMatchesFolder().getAbsolutePath();
-            identification.establishConnection(dbFolder, true, peptideShaker.getCache());
-        }
-
-        /**
-         * Imports the PSMs from an identification file.
-         *
-         * @param idFile the identification file
-         * @throws FileNotFoundException exception thrown whenever a file was
-         * not found
-         * @throws IOException exception thrown whenever an error occurred while
-         * reading or writing a file
-         * @throws SAXException exception thrown whenever an error occurred
-         * while parsing an XML file
-         * @throws MzMLUnmarshallerException exception thrown whenever an error
-         * occurred while reading an mzML file
-         * @throws OutOfMemoryError thrown if the parser if the id files runs
-         * out of memory
-         */
-        public void importPsms(File idFile) throws FileNotFoundException, IOException, SAXException, MzMLUnmarshallerException, IllegalArgumentException, Exception, OutOfMemoryError {
-
-            identification = proteomicAnalysis.getIdentification(IdentificationMethod.MS2_IDENTIFICATION);
-            waitingHandler.setSecondaryProgressCounterIndeterminate(true);
-            waitingHandler.appendReport("Parsing " + idFile.getName() + ".", true, true);
-
-            IdfileReader fileReader = null;
-            try {
-                fileReader = readerFactory.getFileReader(idFile);
-            } catch (OutOfMemoryError error) {
-                waitingHandler.appendReport("Ran out of memory when parsing \'" + Util.getFileName(idFile) + "\'.", true, true);
-                throw new OutOfMemoryError("Ran out of memory when parsing \'" + Util.getFileName(idFile) + "\'.");
-            }
-
-            if (fileReader == null) {
-                waitingHandler.appendReport("Identification result file \'" + Util.getFileName(idFile) + "\' not recognized.", true, true);
-                waitingHandler.setRunCanceled();
-                return;
-            }
-
-            waitingHandler.setSecondaryProgressCounterIndeterminate(false);
-
-            LinkedList<SpectrumMatch> idFileSpectrumMatches = null;
-            try {
-                if (peptideMapper != null && !peptideMapper.isCanceled()) {
-                    idFileSpectrumMatches = fileReader.getAllSpectrumMatches(waitingHandler, identificationParameters.getSearchParameters(), identificationParameters.getSequenceMatchingPreferences(), true);
-                } else {
-                    idFileSpectrumMatches = fileReader.getAllSpectrumMatches(waitingHandler, identificationParameters.getSearchParameters(), null, true);
-                }
-            } catch (Exception e) {
-                waitingHandler.appendReport("An error occurred while loading spectrum matches from \'"
-                        + Util.getFileName(idFile)
-                        + "\'. This file will be ignored. Error: " + e.getMessage()
-                        + " See resources/PeptideShaker.log for details.", true, true);
-                e.printStackTrace();
-            }
-
-            // set the search engine name and version for this file
-            HashMap<String, ArrayList<String>> software = fileReader.getSoftwareVersions();
-            projectDetails.setIdentificationAlgorithmsForFile(Util.getFileName(idFile), software);
-
-            fileReader.close();
-
-            if (idFileSpectrumMatches != null) {
-
-                if (idFileSpectrumMatches.isEmpty()) {
-                    waitingHandler.appendReport("No PSM found in " + idFile.getName() + ".", true, true);
-                } else {
-
-                    boolean allLoaded = true;
-                    int numberOfMatches = idFileSpectrumMatches.size();
-                    waitingHandler.resetSecondaryProgressCounter();
-                    waitingHandler.setMaxSecondaryProgressCounter(numberOfMatches);
-                    waitingHandler.appendReport("Loading spectra for " + idFile.getName() + ".", true, true);
-                    for (SpectrumMatch spectrumMatch : idFileSpectrumMatches) {
-                        if (!importSpectrum(idFile, spectrumMatch, numberOfMatches)) {
-                            allLoaded = false;
-                        }
-                        waitingHandler.increaseSecondaryProgressCounter();
-                    }
-
-                    if (allLoaded) {
-
-                        // if any map spectrum sequencing matches on protein sequences
-                        if (tagMapper == null) {
-                            tagMapper = new TagMapper(proteinTree, identificationParameters, exceptionHandler);
-                        }
-                        if (fileReader.getTagsMap() != null && !fileReader.getTagsMap().isEmpty()) {
-                            if (!peptideShaker.getCache().isEmpty()) {
-                                peptideShaker.getCache().reduceMemoryConsumption(0.9, waitingHandler);
-                            }
-                            tagMapper.mapTags(fileReader, identification, waitingHandler, processingPreferences.getnThreads());
-                        }
-
-                        // Batch map the peptides on protein sequences
-                        if (peptideMapper != null && !peptideMapper.isCanceled()) {
-                            try {
-                                // Get map of peptides likely to need protein mapping
-                                waitingHandler.resetSecondaryProgressCounter();
-                                waitingHandler.setMaxSecondaryProgressCounter(numberOfMatches);
-                                waitingHandler.appendReport("Collecting peptides to map.", true, true);
-                                HashMap<String, LinkedList<Peptide>> peptideMap = PeptideMapper.getPeptideMap(fileReader, idFileSpectrumMatches, identification, identificationParameters, waitingHandler);
-                                if (!peptideMapper.isCanceled()) {
-                                    peptideMapper.mapPeptides(peptideMap, processingPreferences.getnThreads(), waitingHandler);
-                                }
-                                if (peptideMapper.isCanceled()) {
-                                    peptideMap.clear();
-                                }
-                            } catch (OutOfMemoryError e) {
-                                // Skip batch mapping and empty caches
-                                ProteinTreeComponentsFactory.getInstance().getCache().reduceMemoryConsumption(1, null);
-                                sequenceFactory.reduceNodeCacheSize(1);
-                                peptideMapper.setCanceled(true);
-                            }
-                        }
-                        // empty protein caches
-                        if (MemoryConsumptionStatus.memoryUsed() > 0.8) {
-                            ProteinTreeComponentsFactory.getInstance().getCache().reduceMemoryConsumption(1, null);
-                            sequenceFactory.reduceNodeCacheSize(1);
-                        }
-
-                        waitingHandler.setMaxSecondaryProgressCounter(numberOfMatches);
-                        waitingHandler.appendReport("Importing PSMs from " + idFile.getName(), true, true);
-
-                        PsmImporter psmImporter = new PsmImporter(peptideShaker.getCache(), shotgunProtocol, identificationParameters, processingPreferences, fileReader, idFile, identification,
-                                inputMap, proteinCount, singleProteinList, exceptionHandler);
-                        psmImporter.importPsms(idFileSpectrumMatches, processingPreferences.getnThreads(), waitingHandler);
-
-                        if (waitingHandler.isRunCanceled()) {
-                            return;
-                        }
-
-                        nPSMs += psmImporter.getnPSMs();
-                        nSecondary += psmImporter.getnSecondary();
-                        nRetained += psmImporter.getnRetained();
-
-                        metrics.addFoundCharges(psmImporter.getCharges());
-                        if (psmImporter.getMaxPeptideErrorDa() > metrics.getMaxPeptidePrecursorErrorDa()) {
-                            metrics.setMaxPeptidePrecursorErrorDa(psmImporter.getMaxPeptideErrorDa());
-                        }
-                        if (psmImporter.getMaxPeptideErrorPpm() > metrics.getMaxPeptidePrecursorErrorPpm()) {
-                            metrics.setMaxPeptidePrecursorErrorPpm(psmImporter.getMaxPeptideErrorPpm());
-                        }
-                        if (psmImporter.getMaxTagErrorDa() > metrics.getMaxTagPrecursorErrorDa()) {
-                            metrics.setMaxTagPrecursorErrorDa(psmImporter.getMaxTagErrorDa());
-                        }
-                        if (psmImporter.getMaxTagErrorPpm() > metrics.getMaxTagPrecursorErrorPpm()) {
-                            metrics.setMaxTagPrecursorErrorPpm(psmImporter.getMaxTagErrorPpm());
-                        }
-
-                        // Free at least 0.5GB for the next parser if not anymore available
-                        if (!MemoryConsumptionStatus.halfGbFree() && !peptideShaker.getCache().isEmpty()) {
-                            waitingHandler.appendReport("PeptideShaker is encountering memory issues! "
-                                    + "See http://compomics.github.io/projects/peptide-shaker.html for help.", true, true);
-                            waitingHandler.appendReport("Reducing Memory Consumption.", true, true);
-                            waitingHandler.setSecondaryProgressCounterIndeterminate(false);
-                            double share = ((double) 1073741824) / (Runtime.getRuntime().totalMemory() - Runtime.getRuntime().freeMemory());
-                            share = Math.min(share, 1);
-                            peptideShaker.getCache().reduceMemoryConsumption(share, waitingHandler);
-                            waitingHandler.setSecondaryProgressCounterIndeterminate(true);
-                        }
-                        if (!MemoryConsumptionStatus.halfGbFree() && sequenceFactory.getNodesInCache() > 0) {
-                            sequenceFactory.reduceNodeCacheSize(0.5);
-                        }
-                        projectDetails.addIdentificationFiles(idFile);
-
-                        int psmsRejected = psmImporter.getPsmsRejected();
-                        int noProteins = psmImporter.getMissingProteins();
-                        int proteinIssue = psmImporter.getProteinIssue();
-                        int peptideIssue = psmImporter.getPeptideIssue();
-                        int precursorIssue = psmImporter.getPrecursorIssue();
-                        int ptmIssue = psmImporter.getPtmIssue();
-                        int totalAssumptionsRejected = noProteins + proteinIssue + peptideIssue + precursorIssue + ptmIssue;
-
-                        double sharePsmsRejected = 100.0 * psmsRejected / numberOfMatches;
-
-                        if (psmsRejected > 0) {
-                            waitingHandler.appendReport(psmsRejected + " identified spectra (" + Util.roundDouble(sharePsmsRejected, 1) + "%) did not present a valid peptide.", true, true);
-                            waitingHandler.appendReport(totalAssumptionsRejected + " of the best scoring peptides were excluded by the import filters:", true, true);
-
-                            String padding = "    ";
-                            PeptideAssumptionFilter idFilter = identificationParameters.getPeptideAssumptionFilter();
-
-                            double share = 100 * ((double) noProteins) / totalAssumptionsRejected;
-                            if (share >= 1) {
-                                waitingHandler.appendReport(padding + "- " + Util.roundDouble(share, 1)
-                                        + "% peptide not matching to the database.", true, true);
-                            }
-                            share = 100 * ((double) proteinIssue) / totalAssumptionsRejected;
-                            if (share >= 1) {
-                                waitingHandler.appendReport(padding + "- " + Util.roundDouble(share, 1)
-                                        + "% peptide mapping to both target and decoy.", true, true);
-                            }
-                            share = 100 * ((double) peptideIssue) / totalAssumptionsRejected;
-                            if (share >= 1) {
-                                waitingHandler.appendReport(padding + "- " + Util.roundDouble(share, 1)
-                                        + "% peptide length less than " + idFilter.getMinPepLength() + " or greater than " + idFilter.getMaxPepLength() + ".", true, true);
-                            }
-                            share = 100 * ((double) precursorIssue) / totalAssumptionsRejected;
-                            if (share >= 1) {
-                                String unit;
-
-                                if (identificationParameters.getSearchParameters().isPrecursorAccuracyTypePpm()) {
-                                    unit = "ppm";
-                                } else {
-                                    unit = "Da";
-                                }
-                                waitingHandler.appendReport(padding + "- " + Util.roundDouble(share, 1)
-                                        + "% peptide mass deviation bigger than " + idFilter.getMaxMzDeviation() + " " + unit + ".", true, true);
-                            }
-                            share = 100 * ((double) ptmIssue) / totalAssumptionsRejected;
-                            if (share >= 1) {
-                                waitingHandler.appendReport(padding + "- " + Util.roundDouble(share, 1) + "% unrecognized modifications.", true, true);
-                            }
-                        }
-                        // inform the user in case search engine results could not be mapped to the database
-                        boolean allSearchEngines = true;
-                        for (String advocateName : software.keySet()) {
-                            Advocate advocate = Advocate.getAdvocate(advocateName);
-                            if (advocate.getType() != Advocate.AdvocateType.search_engine) {
-                                allSearchEngines = false;
-                                break;
-                            }
-                        }
-                        if (allSearchEngines && noProteins > 0) {
-                            String report = "Some peptides could not be mapped to the database. Please verify the following:" + System.getProperty("line.separator");
-                            if (software.keySet().contains(Advocate.mascot.getName())) {
-                                report += "- Make sure that Mascot was not used using the 'decoy' option.";
-                            }
-                            report
-                                    += "- The protein sequence database must be the same or contain the database used for the search." + System.getProperty("line.separator")
-                                    + "- When using the 'REVERSED' tag, decoy sequences must be reversed versions of the target sequences, use the 'DECOY' tag otherwise." + System.getProperty("line.separator")
-                                    + "- When using in house databases make sure that the format is recognized by search engines and PeptideShaker (more details at http://compomics.github.io/searchgui/wiki/databasehelp.html)." + System.getProperty("line.separator")
-                                    + "The problematic spectra can be inspected in the Spectrum ID tab. In case of doubt please contact the developers.";
-                            waitingHandler.appendReport(report, true, true);
-                        }
-
-                        // inform the user in case more than 75% of the hits were rejected by the filters
-                        if (sharePsmsRejected > 75) {
-                            String report = "Warning: More than 75% of the PSMs did not pass the import filters." + System.getProperty("line.separator");
-                            double meanRejected = sharePsmsRejected / 4;
-                            if (!allSearchEngines && noProteins > meanRejected) {
-                                report += " PeptideShaker did not manage to map most peptides to the database. Please verify your database." + System.getProperty("line.separator");
-                            }
-                            if (proteinIssue > meanRejected) {
-                                report += " Apparently your database contains a high degree of shared peptides between the target and decoy sequences. Please verify your database";
-                                if (software.keySet().contains(Advocate.mascot.getName())) {
-                                    report += " and make sure that you use Mascot with the 'decoy' option disabled.";
-                                }
-                                report += "." + System.getProperty("line.separator");
-                            }
-                            if (peptideIssue > meanRejected) {
-                                report += " Please verify that your peptide selection criteria are not too restrictive." + System.getProperty("line.separator");
-                            }
-                            if (precursorIssue > meanRejected) {
-                                report += " Please verify that your precursor selection criteria are not too restrictive." + System.getProperty("line.separator");
-                            }
-                            if (ptmIssue > meanRejected) {
-                                report += " Apparently your data contains modifications which are not recognized by PeptideShaker. Please verify the search parameters provided when creating the project." + System.getProperty("line.separator");
-                                if (software.keySet().contains(Advocate.mascot.getName())) {
-                                    report += " When using Mascot alone, you need to specify the search parameters manually when creating the project. We recommend the complementary use of SearchGUI when possible." + System.getProperty("line.separator");
-                                }
-                            }
-                            waitingHandler.appendReport(report, true, true);
-                        }
-                    }
-                }
-            }
-
-            waitingHandler.increasePrimaryProgressCounter();
-        }
-
-        /**
-         * Checks whether the spectrum file needed for the given spectrum match
-         * is loaded and if the spectrum is present. Try to load it from the
-         * factory otherwise.
-         *
-         * @param idFile the identification file
-         * @param spectrumMatch the spectrum match
-         * @param numberOfMatches the number of matches expected for this
-         * identification file
-         *
-         * @return indicates whether the spectrum is imported, false if the file
-         * was not found
-         */
-        private boolean importSpectrum(File idFile, SpectrumMatch spectrumMatch, int numberOfMatches) {
-
-            String spectrumKey = spectrumMatch.getKey();
-            String fileName = Spectrum.getSpectrumFile(spectrumKey);
-            String spectrumTitle = Spectrum.getSpectrumTitle(spectrumKey);
-
-            // remap wrong spectrum file names
-            if (spectrumFactory.getSpectrumFileFromIdName(fileName) != null) {
-                fileName = spectrumFactory.getSpectrumFileFromIdName(fileName).getName();
-                spectrumMatch.setKey(Spectrum.getSpectrumKey(fileName, spectrumTitle));
-                spectrumKey = spectrumMatch.getKey();
-            }
-
-            // import the mgf file needed if not done already
-            if (!mgfUsed.contains(fileName)) {
-                File spectrumFile = spectrumFiles.get(fileName);
-                if (spectrumFile != null && spectrumFile.exists()) {
-                    importSpectra(fileName);
-                    waitingHandler.setSecondaryProgressCounterIndeterminate(false);
-                    waitingHandler.setMaxSecondaryProgressCounter(numberOfMatches);
-                    mgfUsed.add(fileName);
-                    projectDetails.addSpectrumFile(spectrumFile);
-                    nSpectra += spectrumFactory.getNSpectra(fileName);
-                } else {
-                    if (!missingMgfFiles.containsKey(idFile)) {
-                        missingMgfFiles.put(idFile, fileName);
-                        waitingHandler.appendReport(fileName + " not found.", true, true);
-                    }
-                    return false;
-                }
-            }
-
-            // remap missing spectrum titles
-            if (spectrumFactory.fileLoaded(fileName) && !spectrumFactory.spectrumLoaded(spectrumKey)) {
-                String oldTitle = Spectrum.getSpectrumTitle(spectrumKey);
-                Integer spectrumNumber = spectrumMatch.getSpectrumNumber();
-                if (spectrumNumber == null) {
-                    try {
-                        spectrumNumber = new Integer(oldTitle);
-                    } catch (Exception e) {
-                        // ignore
-                    }
-                }
-                if (spectrumNumber == null) {
-                    String errorMessage = "Spectrum \'" + oldTitle + "\' not found in file " + fileName + ".";
-                    waitingHandler.appendReport(errorMessage, true, true);
-                    waitingHandler.setRunCanceled();
-                    throw new IllegalArgumentException(errorMessage);
-                }
-                spectrumTitle = spectrumFactory.getSpectrumTitle(fileName, spectrumNumber);
-                spectrumKey = Spectrum.getSpectrumKey(fileName, spectrumTitle);
-                spectrumMatch.setKey(spectrumKey);
-                if (!spectrumFactory.spectrumLoaded(spectrumKey)) {
-                    spectrumTitle = spectrumNumber + "";
-                    spectrumKey = Spectrum.getSpectrumKey(fileName, spectrumTitle);
-                    spectrumMatch.setKey(spectrumKey);
-                    if (spectrumFactory.fileLoaded(fileName) && !spectrumFactory.spectrumLoaded(spectrumKey)) {
-                        String errorMessage = "Spectrum \'" + oldTitle + "\' number " + spectrumTitle + " not found in file " + fileName + ".";
-                        waitingHandler.appendReport(errorMessage, true, true);
-                        waitingHandler.setRunCanceled();
-                        throw new IllegalArgumentException(errorMessage);
-                    }
-                }
-            }
-            return true;
-        }
-
-        /**
-         * Verify that the spectra are imported and imports spectra from the
-         * desired spectrum file if necessary.
-         *
-         * @param targetFileName the spectrum file
-         */
-        public void importSpectra(String targetFileName) {
-
-            File spectrumFile = spectrumFiles.get(targetFileName);
-
-            try {
-                waitingHandler.appendReport("Importing " + targetFileName, true, true);
-                waitingHandler.setSecondaryProgressCounterIndeterminate(false);
-                waitingHandler.resetSecondaryProgressCounter();
-                spectrumFactory.addSpectra(spectrumFile, waitingHandler);
-
-                // @TODO: check for duplicate spectrum titles and show the warning in the lower right corner of the main frame
-                if (waitingHandler.isRunCanceled()) {
-                    return;
-                }
-                waitingHandler.resetSecondaryProgressCounter();
-                waitingHandler.increasePrimaryProgressCounter();
-                waitingHandler.appendReport(targetFileName + " imported.", true, true);
-            } catch (Exception e) {
-                waitingHandler.appendReport("Spectrum files import failed when trying to import " + targetFileName + ".", true, true);
-                e.printStackTrace();
-            }
-        }
-    }
-
-    /**
-     * Returns the path to the jar file.
-     *
-     * @return the path to the jar file
-     */
-    public String getJarFilePath() {
-        return CompomicsWrapper.getJarFilePath(this.getClass().getResource("FileImporter.class").getPath(), "PeptideShaker");
-    }
-}
+package eu.isas.peptideshaker.fileimport;
+
+import com.compomics.util.experiment.identification.protein_sequences.SequenceFactory;
+import com.compomics.util.experiment.identification.filtering.PeptideAssumptionFilter;
+import eu.isas.peptideshaker.gui.MgfFilesNotFoundDialog;
+import com.compomics.util.experiment.ProteomicAnalysis;
+import com.compomics.util.experiment.identification.*;
+import com.compomics.util.experiment.identification.matches.SpectrumMatch;
+import com.compomics.util.experiment.io.identifications.IdfileReader;
+import com.compomics.util.experiment.io.identifications.IdfileReaderFactory;
+import com.compomics.software.CompomicsWrapper;
+import com.compomics.util.Util;
+import com.compomics.util.exceptions.ExceptionHandler;
+import com.compomics.util.exceptions.exception_handlers.CommandLineExceptionHandler;
+import com.compomics.util.experiment.identification.protein_inference.proteintree.ProteinTree;
+import com.compomics.util.experiment.identification.protein_inference.proteintree.ProteinTreeComponentsFactory;
+import com.compomics.util.experiment.massspectrometry.Spectrum;
+import com.compomics.util.experiment.massspectrometry.SpectrumFactory;
+import com.compomics.util.exceptions.exception_handlers.FrameExceptionHandler;
+import com.compomics.util.exceptions.exception_handlers.WaitingDialogExceptionHandler;
+import com.compomics.util.experiment.ShotgunProtocol;
+import com.compomics.util.experiment.biology.Peptide;
+import com.compomics.util.experiment.biology.genes.GeneFactory;
+import com.compomics.util.experiment.biology.genes.GeneMaps;
+import com.compomics.util.experiment.biology.taxonomy.SpeciesFactory;
+import com.compomics.util.experiment.identification.protein_sequences.FastaIndex;
+import com.compomics.util.gui.JOptionEditorPane;
+import eu.isas.peptideshaker.PeptideShaker;
+import com.compomics.util.waiting.WaitingHandler;
+import com.compomics.util.gui.waiting.waitinghandlers.WaitingDialog;
+import com.compomics.util.memory.MemoryConsumptionStatus;
+import com.compomics.util.preferences.GenePreferences;
+import com.compomics.util.preferences.IdentificationParameters;
+import com.compomics.util.preferences.ProcessingPreferences;
+import com.compomics.util.preferences.UtilitiesUserPreferences;
+import eu.isas.peptideshaker.preferences.ProjectDetails;
+import eu.isas.peptideshaker.preferences.SpectrumCountingPreferences;
+import eu.isas.peptideshaker.protein_inference.PeptideMapper;
+import eu.isas.peptideshaker.protein_inference.TagMapper;
+import eu.isas.peptideshaker.scoring.maps.InputMap;
+import eu.isas.peptideshaker.utils.Metrics;
+import org.xml.sax.SAXException;
+import uk.ac.ebi.jmzml.xml.io.MzMLUnmarshallerException;
+
+import javax.swing.*;
+import java.io.File;
+import java.io.FileNotFoundException;
+import java.io.IOException;
+import java.sql.SQLException;
+import java.util.*;
+
+/**
+ * This class is responsible for the import of identifications.
+ *
+ * @author Marc Vaudel
+ * @author Harald Barsnes
+ */
+public class FileImporter {
+
+    /**
+     * The class which will load the information into the various maps and do
+     * the associated calculations.
+     */
+    private PeptideShaker peptideShaker;
+    /**
+     * The current proteomicAnalysis.
+     */
+    private ProteomicAnalysis proteomicAnalysis;
+    /**
+     * A dialog to display feedback to the user.
+     */
+    private WaitingHandler waitingHandler;
+    /**
+     * An exception handler to handle exceptions.
+     */
+    private ExceptionHandler exceptionHandler;
+    /**
+     * The spectrum factory.
+     */
+    private SpectrumFactory spectrumFactory = SpectrumFactory.getInstance(100);
+    /**
+     * The sequence factory.
+     */
+    private SequenceFactory sequenceFactory = SequenceFactory.getInstance(30000);
+    /**
+     * If a Mascot dat file is bigger than this size, an indexed parsing will be
+     * used.
+     */
+    public static final double mascotMaxSize = 400;
+    /**
+     * Metrics of the dataset picked-up while loading the data.
+     */
+    private Metrics metrics;
+    /**
+     * The mass tolerance to be used to match PTMs from search engines and
+     * expected PTMs. 0.01 by default, as far as I can remember it is the mass
+     * resolution in X!Tandem result files.
+     */
+    public static final double ptmMassTolerance = 0.01;
+    /**
+     * The protein tree used to map peptides on protein sequences.
+     */
+    private ProteinTree proteinTree;
+    /**
+     * The shotgun protocol.
+     */
+    private ShotgunProtocol shotgunProtocol;
+    /**
+     * The identification parameters.
+     */
+    private IdentificationParameters identificationParameters;
+
+    /**
+     * Constructor for the importer.
+     *
+     * @param identificationShaker the identification shaker which will load the
+     * data into the maps and do the preliminary calculations
+     * @param waitingHandler The handler displaying feedback to the user
+     * @param proteomicAnalysis The current proteomic analysis
+     * @param shotgunProtocol the shotgun protocol
+     * @param identificationParameters the identification parameters
+     * @param metrics metrics of the dataset to be saved for the GUI
+     */
+    public FileImporter(PeptideShaker identificationShaker, WaitingHandler waitingHandler, ProteomicAnalysis proteomicAnalysis, ShotgunProtocol shotgunProtocol,
+            IdentificationParameters identificationParameters, Metrics metrics) {
+        this.peptideShaker = identificationShaker;
+        this.waitingHandler = waitingHandler;
+        this.proteomicAnalysis = proteomicAnalysis;
+        this.shotgunProtocol = shotgunProtocol;
+        this.identificationParameters = identificationParameters;
+        this.metrics = metrics;
+        if (waitingHandler instanceof WaitingDialog) {
+            exceptionHandler = new WaitingDialogExceptionHandler((WaitingDialog) waitingHandler, "https://github.com/compomics/peptide-shaker/issues");
+        } else {
+            exceptionHandler = new CommandLineExceptionHandler();
+        }
+    }
+
+    /**
+     * Imports the identification from files.
+     *
+     * @param idFiles the identification files to import the IDs from
+     * @param spectrumFiles the files where the corresponding spectra can be
+     * imported
+     * @param processingPreferences the processing preferences
+     * @param spectrumCountingPreferences the spectrum counting preferences
+     * @param projectDetails the project details
+     * @param backgroundThread boolean indicating whether the import should be
+     * done in a background thread (GUI mode) or in the current thread (command
+     * line mode).
+     */
+    public void importFiles(ArrayList<File> idFiles, ArrayList<File> spectrumFiles, ProcessingPreferences processingPreferences,
+            SpectrumCountingPreferences spectrumCountingPreferences, ProjectDetails projectDetails, boolean backgroundThread) {
+
+        IdProcessorFromFile idProcessor = new IdProcessorFromFile(idFiles, spectrumFiles, shotgunProtocol, identificationParameters, processingPreferences, spectrumCountingPreferences, projectDetails);
+
+        if (backgroundThread) {
+            idProcessor.execute();
+        } else {
+            idProcessor.importFiles();
+        }
+    }
+
+    /**
+     * Imports sequences from a FASTA file.
+     *
+     * @param waitingHandler the handler displaying feedback to the user and
+     * allowing canceling the import
+     * @param exceptionHandler handler for exceptions
+     * @param fastaFile FASTA file to process
+     */
+    public void importSequences(WaitingHandler waitingHandler, ExceptionHandler exceptionHandler, File fastaFile) {
+
+        try {
+            waitingHandler.appendReport("Importing sequences from " + fastaFile.getName() + ".", true, true);
+            waitingHandler.setSecondaryProgressCounterIndeterminate(false);
+            sequenceFactory.loadFastaFile(fastaFile, waitingHandler);
+
+            if (waitingHandler.isRunCanceled()) {
+                return;
+            }
+
+            waitingHandler.resetSecondaryProgressCounter();
+            waitingHandler.setSecondaryProgressCounterIndeterminate(true);
+
+            UtilitiesUserPreferences userPreferences = UtilitiesUserPreferences.loadUserPreferences();
+            int memoryPreference = userPreferences.getMemoryPreference();
+            long fileSize = fastaFile.length();
+            int fileSizeInMb = Math.max((int) fileSize / 1048576, 1);
+            long nSequences;
+            if (!sequenceFactory.isDefaultReversed() || fileSizeInMb < memoryPreference / 4) {
+                nSequences = sequenceFactory.getNSequences();
+                sequenceFactory.setDecoyInMemory(true);
+            } else {
+                nSequences = sequenceFactory.getNTargetSequences();
+                sequenceFactory.setDecoyInMemory(false);
+            }
+            long sequencesPerMb = nSequences / fileSizeInMb;
+            long availableCachSize = 3 * memoryPreference * sequencesPerMb / 4;
+            if (availableCachSize > nSequences) {
+                availableCachSize = nSequences;
+            } else {
+                waitingHandler.appendReport("Warning: PeptideShaker cannot load your FASTA file into memory. This will slow down the processing. "
+                        + "Note that using large large databases also reduces the search engine efficiency. "
+                        + "Try to either (i) use a smaller database, (ii) increase the memory provided to PeptideShaker, or (iii) improve the reading speed by using an SSD disc. "
+                        + "(See also http://compomics.github.io/compomics-utilities/wiki/proteininference.html.)", true, true);
+
+            }
+            int cacheSize = (int) availableCachSize;
+            sequenceFactory.setnCache(cacheSize);
+
+            try {
+                proteinTree = sequenceFactory.getDefaultProteinTree(waitingHandler, exceptionHandler);
+            } catch (SQLException e) {
+                waitingHandler.appendReport("Database " + sequenceFactory.getCurrentFastaFile().getName()
+                        + " could not be accessed, make sure that the file is not used by another "
+                        + "program and that you have not run out of diskspace.", true, true);
+                e.printStackTrace();
+                waitingHandler.setRunCanceled();
+            }
+
+            if (!waitingHandler.isRunCanceled()) {
+                waitingHandler.appendReport("FASTA file import completed.", true, true);
+                waitingHandler.increasePrimaryProgressCounter();
+            } else {
+                sequenceFactory.clearFactory();
+            }
+
+        } catch (FileNotFoundException e) {
+            System.err.println("File " + fastaFile + " was not found. Please select a different FASTA file.");
+            e.printStackTrace();
+            waitingHandler.setRunCanceled();
+            waitingHandler.appendReport("File " + fastaFile + " was not found. Please select a different FASTA file.", true, true);
+        } catch (IOException e) {
+            System.err.println("An error occurred while indexing " + fastaFile + ".");
+            e.printStackTrace();
+            waitingHandler.setRunCanceled();
+            waitingHandler.appendReport("An error occurred while indexing " + fastaFile + ": " + e.getMessage(), true, true);
+        } catch (SQLException e) {
+            System.err.println("An error occurred while indexing " + fastaFile + ".");
+            e.printStackTrace();
+            waitingHandler.setRunCanceled();
+            waitingHandler.appendReport("An error occurred while indexing " + fastaFile + ": " + e.getMessage(), true, true);
+        } catch (InterruptedException e) {
+            System.err.println("An error occurred while loading " + fastaFile + ".");
+            e.printStackTrace();
+            waitingHandler.setRunCanceled();
+            waitingHandler.appendReport("An error occurred while loading " + fastaFile + ": " + e.getMessage(), true, true);
+        } catch (IllegalArgumentException e) {
+            System.err.println("An error occurred while loading " + fastaFile + ".");
+            e.printStackTrace();
+            waitingHandler.setRunCanceled();
+            waitingHandler.appendReport(e.getLocalizedMessage() + " Please refer to http://compomics.github.io/projects/peptide-shaker.html#troubleshooting", true, true);
+        } catch (ClassNotFoundException e) {
+            System.err.println("An error occurred while loading " + fastaFile + ".");
+            e.printStackTrace();
+            waitingHandler.setRunCanceled();
+            waitingHandler.appendReport("Serialization issue while processing the FASTA file. Please delete the .fasta.cui file and retry. "
+                    + "If the error occurs again please report bug using our issue tracker: https://github.com/compomics/peptide-shaker/issues.", true, true);
+        } catch (NullPointerException e) {
+            System.err.println("An error occurred while loading " + fastaFile + ".");
+            e.printStackTrace();
+            waitingHandler.setRunCanceled();
+            waitingHandler.appendReport("An error occurred when importing the sequences. "
+                    + "Please check the Search Parameters. See the log file for details. "
+                    + "If the error persists please let us know using our issue tracker: https://github.com/compomics/peptide-shaker/issues.", true, true);
+        }
+    }
+
+    /**
+     * Imports the gene information for this project.
+     *
+     * @throws IOException exception thrown whenever an error occurred while
+     * reading or writing a file
+     */
+    public void importGenes() throws IOException {
+
+        SpeciesFactory speciesFactory = SpeciesFactory.getInstance();
+        GeneFactory geneFactory = GeneFactory.getInstance();
+        GenePreferences genePreferences = identificationParameters.getGenePreferences();
+        GeneMaps geneMaps = geneFactory.getGeneMaps(genePreferences, waitingHandler);
+        peptideShaker.setGeneMaps(geneMaps);
+
+    }
+
+    /**
+     * Worker which loads identification from a file and processes them while
+     * giving feedback to the user.
+     */
+    private class IdProcessorFromFile extends SwingWorker {
+
+        /**
+         * The identification file reader factory of compomics utilities.
+         */
+        private IdfileReaderFactory readerFactory = IdfileReaderFactory.getInstance();
+        /**
+         * The list of identification files.
+         */
+        private ArrayList<File> idFiles;
+        /**
+         * A list of spectrum files (can be empty, no spectrum will be
+         * imported).
+         */
+        private HashMap<String, File> spectrumFiles;
+        /**
+         * The processing preferences.
+         */
+        private ProcessingPreferences processingPreferences;
+        /**
+         * The project details
+         */
+        private ProjectDetails projectDetails;
+        /**
+         * The spectrum counting preferences.
+         */
+        private SpectrumCountingPreferences spectrumCountingPreferences;
+        /**
+         * The number of retained first hits.
+         */
+        private long nRetained = 0;
+        /**
+         * The number of spectra.
+         */
+        private long nSpectra = 0;
+        /**
+         * List of the mgf files used.
+         */
+        private ArrayList<String> mgfUsed = new ArrayList<String>();
+        /**
+         * Map of the missing mgf files indexed by identification file.
+         */
+        private HashMap<File, String> missingMgfFiles = new HashMap<File, String>();
+        /**
+         * The input map.
+         */
+        private InputMap inputMap = new InputMap();
+        /**
+         * Boolean indicating whether we can display GUI stuff.
+         */
+        private boolean hasGUI = false;
+        /**
+         * The database connection.
+         */
+        private Identification identification;
+        /**
+         * A peptide to protein mapper.
+         */
+        private PeptideMapper peptideMapper;
+        /**
+         * A tag to protein mapper.
+         */
+        private TagMapper tagMapper = null;
+        /**
+         * List of one hit wonders.
+         */
+        private HashSet<String> singleProteinList = new HashSet<String>();
+        /**
+         * Map of proteins found several times with the number of times they
+         * appeared as first hit.
+         */
+        private HashMap<String, Integer> proteinCount = new HashMap<String, Integer>();
+        /**
+         * The number of first hits.
+         */
+        private long nPSMs = 0;
+        /**
+         * The number of secondary hits.
+         */
+        private long nSecondary = 0;
+        /**
+         * The shotgun protocol.
+         */
+        private ShotgunProtocol shotgunProtocol;
+        /**
+         * The identification parameters.
+         */
+        private IdentificationParameters identificationParameters;
+
+        /**
+         * Constructor for a worker importing matches from a list of files.
+         *
+         * @param idFiles list of identification files from where matches should
+         * be imported
+         * @param spectrumFiles list of spectrum files where the searched
+         * spectra can be found
+         * @param idFilter the matches filter to use
+         * @param searchParameters the identification parameters
+         * @param annotationPreferences the annotation preferences
+         * @param processingPreferences the processing preferences
+         * @param ptmScoringPreferences the PTM localization scoring preferences
+         * @param spectrumCountingPreferences the spectrum counting preferences
+         * @param sequenceMatchingPreferences the sequence matching preferences
+         * @param projectDetails the project details
+         */
+        public IdProcessorFromFile(ArrayList<File> idFiles, ArrayList<File> spectrumFiles, ShotgunProtocol shotgunProtocol,
+                IdentificationParameters identificationParameters, ProcessingPreferences processingPreferences,
+                SpectrumCountingPreferences spectrumCountingPreferences, ProjectDetails projectDetails) {
+
+            this.idFiles = new ArrayList<File>();
+            HashMap<String, File> filesMap = new HashMap<String, File>();
+
+            for (File file : idFiles) {
+                filesMap.put(file.getName(), file);
+            }
+
+            ArrayList<String> names = new ArrayList<String>(filesMap.keySet());
+            Collections.sort(names);
+
+            // Process sequencing files first, they need much more memory. TODO: make something more generic?
+            for (String name : names) {
+                if (name.endsWith("tags")) {
+                    this.idFiles.add(filesMap.get(name));
+                }
+            }
+            for (String name : names) {
+                File file = filesMap.get(name);
+                if (!this.idFiles.contains(file)) {
+                    this.idFiles.add(file);
+                }
+            }
+
+            this.spectrumFiles = new HashMap<String, File>();
+            this.shotgunProtocol = shotgunProtocol;
+            this.identificationParameters = identificationParameters;
+            this.processingPreferences = processingPreferences;
+            this.spectrumCountingPreferences = spectrumCountingPreferences;
+            this.projectDetails = projectDetails;
+
+            for (File file : spectrumFiles) {
+                this.spectrumFiles.put(file.getName(), file);
+            }
+
+            UtilitiesUserPreferences userPreferences = UtilitiesUserPreferences.loadUserPreferences();
+            if (userPreferences.getMemoryPreference() > 2000) {
+                peptideMapper = new PeptideMapper(identificationParameters, waitingHandler, exceptionHandler);
+            }
+        }
+
+        @Override
+        protected Object doInBackground() throws Exception {
+            hasGUI = true;
+            return importFiles();
+        }
+
+        /**
+         * Imports the identifications from the files given to the worker.
+         *
+         * @return 0 if success, 1 if not
+         */
+        public int importFiles() {
+
+            try {
+                importSequences(waitingHandler, exceptionHandler, identificationParameters.getProteinInferencePreferences().getProteinSequenceDatabase());
+
+                if (waitingHandler.isRunCanceled()) {
+                    return 1;
+                }
+
+                GenePreferences genePreferences = identificationParameters.getGenePreferences();
+                if (genePreferences.getUseGeneMapping()) {
+                    waitingHandler.setSecondaryProgressCounterIndeterminate(true);
+                    waitingHandler.appendReport("Importing Gene Mappings.", true, true);
+                    importGenes();
+                } else {
+                    peptideShaker.setGeneMaps(new GeneMaps());
+                }
+
+                if (waitingHandler.isRunCanceled()) {
+                    return 1;
+                }
+
+                waitingHandler.setSecondaryProgressCounterIndeterminate(true);
+                waitingHandler.appendReport("Establishing local database connection.", true, true);
+
+                identification = proteomicAnalysis.getIdentification(IdentificationMethod.MS2_IDENTIFICATION);
+
+                connectToIdDb(identification);
+
+                waitingHandler.increasePrimaryProgressCounter();
+
+                if (!waitingHandler.isRunCanceled()) {
+
+                    waitingHandler.appendReport("Reading identification files.", true, true);
+
+                    for (File idFile : idFiles) {
+                        importPsms(idFile);
+
+                        if (waitingHandler.isRunCanceled()) {
+                            try {
+                                identification.close();
+                            } catch (Exception e) {
+                                e.printStackTrace(); // Let derby crash
+                            }
+                            return 1;
+                        }
+                    }
+
+                    while (!missingMgfFiles.isEmpty()) {
+                        if (hasGUI) {
+                            new MgfFilesNotFoundDialog((WaitingDialog) waitingHandler, missingMgfFiles);
+                            if (waitingHandler.isRunCanceled()) {
+                                identification.close();
+                                sequenceFactory.clearFactory();
+                                return 1;
+                            }
+                        } else {
+                            String missingFiles = "";
+                            boolean first = true;
+                            for (File mgfFile : missingMgfFiles.keySet()) {
+                                if (first) {
+                                    first = false;
+                                } else {
+                                    missingFiles += ", ";
+                                }
+                                missingFiles += mgfFile.getName();
+                            }
+                            waitingHandler.appendReport("MGF files missing: " + missingFiles, true, true);
+                            identification.close();
+                            sequenceFactory.clearFactory();
+                            return 1;
+                        }
+                        waitingHandler.appendReport("Processing files with the new input.", true, true);
+                        ArrayList<File> filesToProcess = new ArrayList<File>(missingMgfFiles.keySet());
+
+                        for (String mgfName : missingMgfFiles.values()) {
+                            File newFile = spectrumFactory.getSpectrumFileFromIdName(mgfName);
+                            spectrumFiles.put(newFile.getName(), newFile);
+                            projectDetails.addSpectrumFile(newFile);
+                        }
+                        missingMgfFiles.clear();
+                        for (File idFile : filesToProcess) {
+                            importPsms(idFile);
+                        }
+                        if (waitingHandler.isRunCanceled()) {
+                            identification.close();
+                            sequenceFactory.clearFactory();
+                            return 1;
+                        }
+                    }
+
+                    // clear the objects not needed anymore
+                    singleProteinList.clear();
+                    sequenceFactory.emptyCache();
+
+                    if (nRetained == 0) {
+                        waitingHandler.appendReport("No identifications retained.", true, true);
+                        waitingHandler.setRunCanceled();
+                        identification.close();
+                        sequenceFactory.clearFactory();
+                        return 1;
+                    }
+
+                    waitingHandler.appendReport("File import completed. "
+                            + nPSMs + " first hits imported (" + nSecondary + " secondary) from " + nSpectra + " spectra.", true, true);
+                    waitingHandler.appendReport("[" + nRetained + " first hits passed the initial filtering]", true, true);
+                    waitingHandler.increaseSecondaryProgressCounter(spectrumFiles.size() - mgfUsed.size());
+                    peptideShaker.processIdentifications(inputMap, proteinCount, waitingHandler, exceptionHandler, shotgunProtocol, identificationParameters, processingPreferences, spectrumCountingPreferences, projectDetails);
+                }
+            } catch (OutOfMemoryError error) {
+
+                System.out.println("<CompomicsError>PeptideShaker ran out of memory! See the PeptideShaker log for details.</CompomicsError>");
+                System.err.println("Ran out of memory!");
+                System.err.println("Memory given to the Java virtual machine: " + Runtime.getRuntime().maxMemory() + ".");
+                System.err.println("Memory used by the Java virtual machine: " + Runtime.getRuntime().totalMemory() + ".");
+                System.err.println("Free memory in the Java virtual machine: " + Runtime.getRuntime().freeMemory() + ".");
+
+                Runtime.getRuntime().gc();
+                waitingHandler.appendReportEndLine();
+                waitingHandler.appendReport("Ran out of memory!", true, true);
+                waitingHandler.setRunCanceled();
+
+                if (waitingHandler instanceof WaitingDialog) {
+                    JOptionPane.showMessageDialog((WaitingDialog) waitingHandler, JOptionEditorPane.getJOptionEditorPane(
+                            "PeptideShaker used up all the available memory and had to be stopped.<br>"
+                            + "Memory boundaries are changed in the the Welcome Dialog (Settings<br>"
+                            + "& Help > Settings > Java Memory Settings) or in the Edit menu (Edit<br>"
+                            + "Java Options). See also <a href=\"http://compomics.github.io/compomics-utilities/wiki/javatroubleshooting.html\">JavaTroubleShooting</a>."),
+                            "Out Of Memory", JOptionPane.ERROR_MESSAGE);
+                }
+
+                error.printStackTrace();
+                if (identification != null) {
+                    try {
+                        identification.close();
+                        sequenceFactory.clearFactory();
+                    } catch (SQLException ex) {
+                        ex.printStackTrace();
+                    } catch (IOException e) {
+                        e.printStackTrace();
+                    }
+                }
+                return 1;
+
+            } catch (Exception e) {
+                waitingHandler.setRunCanceled();
+
+                System.out.println("<CompomicsError>PeptideShaker processing failed. See the PeptideShaker log for details.</CompomicsError>");
+
+                if (e instanceof NullPointerException) {
+                    waitingHandler.appendReport("An error occurred while loading the identification files.", true, true);
+                    waitingHandler.appendReport("Please see the error log (Help Menu > Bug Report) for details.", true, true);
+                } else if (FrameExceptionHandler.getExceptionType(e).equalsIgnoreCase("Protein not found")) {
+                    waitingHandler.appendReport("An error occurred while loading the identification files:", true, true);
+                    waitingHandler.appendReport(e.getLocalizedMessage(), true, true);
+                    waitingHandler.appendReport("Please see http://compomics.github.io/searchgui/wiki/databasehelp.html.", true, true);
+                } else {
+                    waitingHandler.appendReport("An error occurred while loading the identification files:", true, true);
+                    waitingHandler.appendReport(e.getLocalizedMessage(), true, true);
+                }
+
+                e.printStackTrace();
+                System.err.println("Free memory: " + Runtime.getRuntime().freeMemory());
+
+                if (identification != null) {
+                    try {
+                        identification.close();
+                        sequenceFactory.clearFactory();
+                    } catch (SQLException ex) {
+                        ex.printStackTrace();
+                    } catch (IOException ex) {
+                        ex.printStackTrace();
+                    }
+                }
+
+                return 1;
+            }
+
+            return 0;
+        }
+
+        /**
+         * Establishes a connection to the identification database.
+         *
+         * @param identification the identifications
+         *
+         * @throws IOException thrown of IOException occurs exception thrown
+         * whenever an error occurred while reading or writing a file
+         * @throws SQLException thrown of SQLException occurs exception thrown
+         * whenever an error occurred while interacting with the database
+         * @throws java.lang.ClassNotFoundException exception thrown whenever an
+         * error occurred while deserializing an object
+         * @throws java.lang.InterruptedException exception thrown whenever a
+         * threading error occurred while establishing the connection
+         */
+        private void connectToIdDb(Identification identification) throws SQLException, IOException, ClassNotFoundException, InterruptedException {
+            String dbFolder = PeptideShaker.getMatchesFolder().getAbsolutePath();
+            identification.establishConnection(dbFolder, true, peptideShaker.getCache());
+        }
+
+        /**
+         * Imports the PSMs from an identification file.
+         *
+         * @param idFile the identification file
+         * @throws FileNotFoundException exception thrown whenever a file was
+         * not found
+         * @throws IOException exception thrown whenever an error occurred while
+         * reading or writing a file
+         * @throws SAXException exception thrown whenever an error occurred
+         * while parsing an XML file
+         * @throws MzMLUnmarshallerException exception thrown whenever an error
+         * occurred while reading an mzML file
+         * @throws OutOfMemoryError thrown if the parser if the id files runs
+         * out of memory
+         */
+        public void importPsms(File idFile) throws FileNotFoundException, IOException, SAXException, MzMLUnmarshallerException, IllegalArgumentException, Exception, OutOfMemoryError {
+
+            identification = proteomicAnalysis.getIdentification(IdentificationMethod.MS2_IDENTIFICATION);
+            waitingHandler.setSecondaryProgressCounterIndeterminate(true);
+            waitingHandler.appendReport("Parsing " + idFile.getName() + ".", true, true);
+
+            IdfileReader fileReader = null;
+            try {
+                fileReader = readerFactory.getFileReader(idFile);
+            } catch (OutOfMemoryError error) {
+                waitingHandler.appendReport("Ran out of memory when parsing \'" + Util.getFileName(idFile) + "\'.", true, true);
+                throw new OutOfMemoryError("Ran out of memory when parsing \'" + Util.getFileName(idFile) + "\'.");
+            }
+
+            if (fileReader == null) {
+                waitingHandler.appendReport("Identification result file \'" + Util.getFileName(idFile) + "\' not recognized.", true, true);
+                waitingHandler.setRunCanceled();
+                return;
+            }
+
+            waitingHandler.setSecondaryProgressCounterIndeterminate(false);
+
+            LinkedList<SpectrumMatch> idFileSpectrumMatches = null;
+            try {
+                if (peptideMapper != null && !peptideMapper.isCanceled()) {
+                    idFileSpectrumMatches = fileReader.getAllSpectrumMatches(waitingHandler, identificationParameters.getSearchParameters(), identificationParameters.getSequenceMatchingPreferences(), true);
+                } else {
+                    idFileSpectrumMatches = fileReader.getAllSpectrumMatches(waitingHandler, identificationParameters.getSearchParameters(), null, true);
+                }
+            } catch (Exception e) {
+                waitingHandler.appendReport("An error occurred while loading spectrum matches from \'"
+                        + Util.getFileName(idFile)
+                        + "\'. This file will be ignored. Error: " + e.getMessage()
+                        + " See resources/PeptideShaker.log for details.", true, true);
+                e.printStackTrace();
+            }
+
+            // set the search engine name and version for this file
+            HashMap<String, ArrayList<String>> software = fileReader.getSoftwareVersions();
+            projectDetails.setIdentificationAlgorithmsForFile(Util.getFileName(idFile), software);
+
+            fileReader.close();
+
+            if (idFileSpectrumMatches != null) {
+
+                if (idFileSpectrumMatches.isEmpty()) {
+                    waitingHandler.appendReport("No PSM found in " + idFile.getName() + ".", true, true);
+                } else {
+
+                    boolean allLoaded = true;
+                    int numberOfMatches = idFileSpectrumMatches.size();
+                    waitingHandler.resetSecondaryProgressCounter();
+                    waitingHandler.setMaxSecondaryProgressCounter(numberOfMatches);
+                    waitingHandler.appendReport("Loading spectra for " + idFile.getName() + ".", true, true);
+                    for (SpectrumMatch spectrumMatch : idFileSpectrumMatches) {
+                        if (!importSpectrum(idFile, spectrumMatch, numberOfMatches)) {
+                            allLoaded = false;
+                        }
+                        waitingHandler.increaseSecondaryProgressCounter();
+                    }
+
+                    if (allLoaded) {
+
+                        // if any map spectrum sequencing matches on protein sequences
+                        if (tagMapper == null) {
+                            tagMapper = new TagMapper(proteinTree, identificationParameters, exceptionHandler);
+                        }
+                        if (fileReader.getTagsMap() != null && !fileReader.getTagsMap().isEmpty()) {
+                            if (!peptideShaker.getCache().isEmpty()) {
+                                peptideShaker.getCache().reduceMemoryConsumption(0.9, waitingHandler);
+                            }
+                            tagMapper.mapTags(fileReader, identification, waitingHandler, processingPreferences.getnThreads());
+                        }
+
+                        // Batch map the peptides on protein sequences
+                        if (peptideMapper != null && !peptideMapper.isCanceled()) {
+                            try {
+                                // Get map of peptides likely to need protein mapping
+                                waitingHandler.resetSecondaryProgressCounter();
+                                waitingHandler.setMaxSecondaryProgressCounter(numberOfMatches);
+                                waitingHandler.appendReport("Collecting peptides to map.", true, true);
+                                HashMap<String, LinkedList<Peptide>> peptideMap = PeptideMapper.getPeptideMap(fileReader, idFileSpectrumMatches, identification, identificationParameters, waitingHandler);
+                                if (!peptideMapper.isCanceled()) {
+                                    peptideMapper.mapPeptides(peptideMap, processingPreferences.getnThreads(), waitingHandler);
+                                }
+                                if (peptideMapper.isCanceled()) {
+                                    peptideMap.clear();
+                                }
+                            } catch (OutOfMemoryError e) {
+                                // Skip batch mapping and empty caches
+                                ProteinTreeComponentsFactory.getInstance().getCache().reduceMemoryConsumption(1, null);
+                                sequenceFactory.reduceNodeCacheSize(1);
+                                peptideMapper.setCanceled(true);
+                            }
+                        }
+                        // empty protein caches
+                        if (MemoryConsumptionStatus.memoryUsed() > 0.8) {
+                            ProteinTreeComponentsFactory.getInstance().getCache().reduceMemoryConsumption(1, null);
+                            sequenceFactory.reduceNodeCacheSize(1);
+                        }
+
+                        waitingHandler.setMaxSecondaryProgressCounter(numberOfMatches);
+                        waitingHandler.appendReport("Importing PSMs from " + idFile.getName(), true, true);
+
+                        PsmImporter psmImporter = new PsmImporter(peptideShaker.getCache(), shotgunProtocol, identificationParameters, processingPreferences, fileReader, idFile, identification,
+                                inputMap, proteinCount, singleProteinList, exceptionHandler);
+                        psmImporter.importPsms(idFileSpectrumMatches, processingPreferences.getnThreads(), waitingHandler);
+
+                        if (waitingHandler.isRunCanceled()) {
+                            return;
+                        }
+
+                        nPSMs += psmImporter.getnPSMs();
+                        nSecondary += psmImporter.getnSecondary();
+                        nRetained += psmImporter.getnRetained();
+
+                        metrics.addFoundCharges(psmImporter.getCharges());
+                        if (psmImporter.getMaxPeptideErrorDa() > metrics.getMaxPeptidePrecursorErrorDa()) {
+                            metrics.setMaxPeptidePrecursorErrorDa(psmImporter.getMaxPeptideErrorDa());
+                        }
+                        if (psmImporter.getMaxPeptideErrorPpm() > metrics.getMaxPeptidePrecursorErrorPpm()) {
+                            metrics.setMaxPeptidePrecursorErrorPpm(psmImporter.getMaxPeptideErrorPpm());
+                        }
+                        if (psmImporter.getMaxTagErrorDa() > metrics.getMaxTagPrecursorErrorDa()) {
+                            metrics.setMaxTagPrecursorErrorDa(psmImporter.getMaxTagErrorDa());
+                        }
+                        if (psmImporter.getMaxTagErrorPpm() > metrics.getMaxTagPrecursorErrorPpm()) {
+                            metrics.setMaxTagPrecursorErrorPpm(psmImporter.getMaxTagErrorPpm());
+                        }
+
+                        // Free at least 0.5GB for the next parser if not anymore available
+                        if (!MemoryConsumptionStatus.halfGbFree() && !peptideShaker.getCache().isEmpty()) {
+                            waitingHandler.appendReport("PeptideShaker is encountering memory issues! "
+                                    + "See http://compomics.github.io/projects/peptide-shaker.html for help.", true, true);
+                            waitingHandler.appendReport("Reducing Memory Consumption.", true, true);
+                            waitingHandler.setSecondaryProgressCounterIndeterminate(false);
+                            double share = ((double) 1073741824) / (Runtime.getRuntime().totalMemory() - Runtime.getRuntime().freeMemory());
+                            share = Math.min(share, 1);
+                            peptideShaker.getCache().reduceMemoryConsumption(share, waitingHandler);
+                            waitingHandler.setSecondaryProgressCounterIndeterminate(true);
+                        }
+                        if (!MemoryConsumptionStatus.halfGbFree() && sequenceFactory.getNodesInCache() > 0) {
+                            sequenceFactory.reduceNodeCacheSize(0.5);
+                        }
+                        projectDetails.addIdentificationFiles(idFile);
+
+                        int psmsRejected = psmImporter.getPsmsRejected();
+                        int noProteins = psmImporter.getMissingProteins();
+                        int proteinIssue = psmImporter.getProteinIssue();
+                        int peptideIssue = psmImporter.getPeptideIssue();
+                        int precursorIssue = psmImporter.getPrecursorIssue();
+                        int ptmIssue = psmImporter.getPtmIssue();
+                        int totalAssumptionsRejected = noProteins + proteinIssue + peptideIssue + precursorIssue + ptmIssue;
+
+                        double sharePsmsRejected = 100.0 * psmsRejected / numberOfMatches;
+
+                        if (psmsRejected > 0) {
+                            waitingHandler.appendReport(psmsRejected + " identified spectra (" + Util.roundDouble(sharePsmsRejected, 1) + "%) did not present a valid peptide.", true, true);
+                            waitingHandler.appendReport(totalAssumptionsRejected + " of the best scoring peptides were excluded by the import filters:", true, true);
+
+                            String padding = "    ";
+                            PeptideAssumptionFilter idFilter = identificationParameters.getPeptideAssumptionFilter();
+
+                            double share = 100 * ((double) noProteins) / totalAssumptionsRejected;
+                            if (share >= 1) {
+                                waitingHandler.appendReport(padding + "- " + Util.roundDouble(share, 1)
+                                        + "% peptide not matching to the database.", true, true);
+                            }
+                            share = 100 * ((double) proteinIssue) / totalAssumptionsRejected;
+                            if (share >= 1) {
+                                waitingHandler.appendReport(padding + "- " + Util.roundDouble(share, 1)
+                                        + "% peptide mapping to both target and decoy.", true, true);
+                            }
+                            share = 100 * ((double) peptideIssue) / totalAssumptionsRejected;
+                            if (share >= 1) {
+                                waitingHandler.appendReport(padding + "- " + Util.roundDouble(share, 1)
+                                        + "% peptide length less than " + idFilter.getMinPepLength() + " or greater than " + idFilter.getMaxPepLength() + ".", true, true);
+                            }
+                            share = 100 * ((double) precursorIssue) / totalAssumptionsRejected;
+                            if (share >= 1) {
+                                String unit;
+
+                                if (identificationParameters.getSearchParameters().isPrecursorAccuracyTypePpm()) {
+                                    unit = "ppm";
+                                } else {
+                                    unit = "Da";
+                                }
+                                waitingHandler.appendReport(padding + "- " + Util.roundDouble(share, 1)
+                                        + "% peptide mass deviation bigger than " + idFilter.getMaxMzDeviation() + " " + unit + ".", true, true);
+                            }
+                            share = 100 * ((double) ptmIssue) / totalAssumptionsRejected;
+                            if (share >= 1) {
+                                waitingHandler.appendReport(padding + "- " + Util.roundDouble(share, 1) + "% unrecognized modifications.", true, true);
+                            }
+                        }
+                        // inform the user in case search engine results could not be mapped to the database
+                        boolean allSearchEngines = true;
+                        for (String advocateName : software.keySet()) {
+                            Advocate advocate = Advocate.getAdvocate(advocateName);
+                            if (advocate.getType() != Advocate.AdvocateType.search_engine) {
+                                allSearchEngines = false;
+                                break;
+                            }
+                        }
+                        if (allSearchEngines && noProteins > 0) {
+                            String report = "Some peptides could not be mapped to the database. Please verify the following:" + System.getProperty("line.separator");
+                            if (software.keySet().contains(Advocate.mascot.getName())) {
+                                report += "- Make sure that Mascot was not used using the 'decoy' option.";
+                            }
+                            report
+                                    += "- The protein sequence database must be the same or contain the database used for the search." + System.getProperty("line.separator")
+                                    + "- When using the 'REVERSED' tag, decoy sequences must be reversed versions of the target sequences, use the 'DECOY' tag otherwise." + System.getProperty("line.separator")
+                                    + "- When using in house databases make sure that the format is recognized by search engines and PeptideShaker (more details at http://compomics.github.io/searchgui/wiki/databasehelp.html)." + System.getProperty("line.separator")
+                                    + "The problematic spectra can be inspected in the Spectrum ID tab. In case of doubt please contact the developers.";
+                            waitingHandler.appendReport(report, true, true);
+                        }
+
+                        // inform the user in case more than 75% of the hits were rejected by the filters
+                        if (sharePsmsRejected > 75) {
+                            String report = "Warning: More than 75% of the PSMs did not pass the import filters." + System.getProperty("line.separator");
+                            double meanRejected = sharePsmsRejected / 4;
+                            if (!allSearchEngines && noProteins > meanRejected) {
+                                report += " PeptideShaker did not manage to map most peptides to the database. Please verify your database." + System.getProperty("line.separator");
+                            }
+                            if (proteinIssue > meanRejected) {
+                                report += " Apparently your database contains a high degree of shared peptides between the target and decoy sequences. Please verify your database";
+                                if (software.keySet().contains(Advocate.mascot.getName())) {
+                                    report += " and make sure that you use Mascot with the 'decoy' option disabled.";
+                                }
+                                report += "." + System.getProperty("line.separator");
+                            }
+                            if (peptideIssue > meanRejected) {
+                                report += " Please verify that your peptide selection criteria are not too restrictive." + System.getProperty("line.separator");
+                            }
+                            if (precursorIssue > meanRejected) {
+                                report += " Please verify that your precursor selection criteria are not too restrictive." + System.getProperty("line.separator");
+                            }
+                            if (ptmIssue > meanRejected) {
+                                report += " Apparently your data contains modifications which are not recognized by PeptideShaker. Please verify the search parameters provided when creating the project." + System.getProperty("line.separator");
+                                if (software.keySet().contains(Advocate.mascot.getName())) {
+                                    report += " When using Mascot alone, you need to specify the search parameters manually when creating the project. We recommend the complementary use of SearchGUI when possible." + System.getProperty("line.separator");
+                                }
+                            }
+                            waitingHandler.appendReport(report, true, true);
+                        }
+                    }
+                }
+            }
+
+            waitingHandler.increasePrimaryProgressCounter();
+        }
+
+        /**
+         * Checks whether the spectrum file needed for the given spectrum match
+         * is loaded and if the spectrum is present. Try to load it from the
+         * factory otherwise.
+         *
+         * @param idFile the identification file
+         * @param spectrumMatch the spectrum match
+         * @param numberOfMatches the number of matches expected for this
+         * identification file
+         *
+         * @return indicates whether the spectrum is imported, false if the file
+         * was not found
+         */
+        private boolean importSpectrum(File idFile, SpectrumMatch spectrumMatch, int numberOfMatches) {
+
+            String spectrumKey = spectrumMatch.getKey();
+            String fileName = Spectrum.getSpectrumFile(spectrumKey);
+            String spectrumTitle = Spectrum.getSpectrumTitle(spectrumKey);
+
+            // remap wrong spectrum file names
+            if (spectrumFactory.getSpectrumFileFromIdName(fileName) != null) {
+                fileName = spectrumFactory.getSpectrumFileFromIdName(fileName).getName();
+                spectrumMatch.setKey(Spectrum.getSpectrumKey(fileName, spectrumTitle));
+                spectrumKey = spectrumMatch.getKey();
+            }
+
+            // import the mgf file needed if not done already
+            if (!mgfUsed.contains(fileName)) {
+                File spectrumFile = spectrumFiles.get(fileName);
+                if (spectrumFile != null && spectrumFile.exists()) {
+                    importSpectra(fileName);
+                    waitingHandler.setSecondaryProgressCounterIndeterminate(false);
+                    waitingHandler.setMaxSecondaryProgressCounter(numberOfMatches);
+                    mgfUsed.add(fileName);
+                    projectDetails.addSpectrumFile(spectrumFile);
+                    nSpectra += spectrumFactory.getNSpectra(fileName);
+                } else {
+                    if (!missingMgfFiles.containsKey(idFile)) {
+                        missingMgfFiles.put(idFile, fileName);
+                        waitingHandler.appendReport(fileName + " not found.", true, true);
+                    }
+                    return false;
+                }
+            }
+
+            // remap missing spectrum titles
+            if (spectrumFactory.fileLoaded(fileName) && !spectrumFactory.spectrumLoaded(spectrumKey)) {
+                String oldTitle = Spectrum.getSpectrumTitle(spectrumKey);
+                Integer spectrumNumber = spectrumMatch.getSpectrumNumber();
+                if (spectrumNumber == null) {
+                    try {
+                        spectrumNumber = new Integer(oldTitle);
+                    } catch (Exception e) {
+                        // ignore
+                    }
+                }
+                if (spectrumNumber == null) {
+                    String errorMessage = "Spectrum \'" + oldTitle + "\' not found in file " + fileName + ".";
+                    waitingHandler.appendReport(errorMessage, true, true);
+                    waitingHandler.setRunCanceled();
+                    throw new IllegalArgumentException(errorMessage);
+                }
+                spectrumTitle = spectrumFactory.getSpectrumTitle(fileName, spectrumNumber);
+                spectrumKey = Spectrum.getSpectrumKey(fileName, spectrumTitle);
+                spectrumMatch.setKey(spectrumKey);
+                if (!spectrumFactory.spectrumLoaded(spectrumKey)) {
+                    spectrumTitle = spectrumNumber + "";
+                    spectrumKey = Spectrum.getSpectrumKey(fileName, spectrumTitle);
+                    spectrumMatch.setKey(spectrumKey);
+                    if (spectrumFactory.fileLoaded(fileName) && !spectrumFactory.spectrumLoaded(spectrumKey)) {
+                        String errorMessage = "Spectrum \'" + oldTitle + "\' number " + spectrumTitle + " not found in file " + fileName + ".";
+                        waitingHandler.appendReport(errorMessage, true, true);
+                        waitingHandler.setRunCanceled();
+                        throw new IllegalArgumentException(errorMessage);
+                    }
+                }
+            }
+            return true;
+        }
+
+        /**
+         * Verify that the spectra are imported and imports spectra from the
+         * desired spectrum file if necessary.
+         *
+         * @param targetFileName the spectrum file
+         */
+        public void importSpectra(String targetFileName) {
+
+            File spectrumFile = spectrumFiles.get(targetFileName);
+
+            try {
+                waitingHandler.appendReport("Importing " + targetFileName, true, true);
+                waitingHandler.setSecondaryProgressCounterIndeterminate(false);
+                waitingHandler.resetSecondaryProgressCounter();
+                spectrumFactory.addSpectra(spectrumFile, waitingHandler);
+
+                // @TODO: check for duplicate spectrum titles and show the warning in the lower right corner of the main frame
+                if (waitingHandler.isRunCanceled()) {
+                    return;
+                }
+                waitingHandler.resetSecondaryProgressCounter();
+                waitingHandler.increasePrimaryProgressCounter();
+                waitingHandler.appendReport(targetFileName + " imported.", true, true);
+            } catch (Exception e) {
+                waitingHandler.appendReport("Spectrum files import failed when trying to import " + targetFileName + ".", true, true);
+                e.printStackTrace();
+            }
+        }
+    }
+
+    /**
+     * Returns the path to the jar file.
+     *
+     * @return the path to the jar file
+     */
+    public String getJarFilePath() {
+        return CompomicsWrapper.getJarFilePath(this.getClass().getResource("FileImporter.class").getPath(), "PeptideShaker");
+    }
+}