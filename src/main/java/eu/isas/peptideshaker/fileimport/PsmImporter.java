--- conflicted
+++ resolved
@@ -1,1386 +1,1376 @@
-package eu.isas.peptideshaker.fileimport;
-
-import com.compomics.mascotdatfile.util.io.MascotIdfileReader;
-import com.compomics.util.exceptions.ExceptionHandler;
-import com.compomics.util.experiment.biology.PTM;
-import com.compomics.util.experiment.biology.PTMFactory;
-import com.compomics.util.experiment.biology.Peptide;
-import com.compomics.util.experiment.identification.Advocate;
-import com.compomics.util.experiment.identification.Identification;
-import com.compomics.util.experiment.identification.identification_parameters.IdentificationAlgorithmParameter;
-import com.compomics.util.experiment.identification.spectrum_assumptions.PeptideAssumption;
-import com.compomics.util.experiment.identification.identification_parameters.SearchParameters;
-import com.compomics.util.experiment.identification.protein_sequences.SequenceFactory;
-import com.compomics.util.experiment.identification.SpectrumIdentificationAssumption;
-import com.compomics.util.experiment.identification.spectrum_assumptions.TagAssumption;
-import com.compomics.util.experiment.identification.identification_parameters.tool_specific.AndromedaParameters;
-import com.compomics.util.experiment.identification.identification_parameters.tool_specific.OmssaParameters;
-import com.compomics.util.experiment.identification.identification_parameters.tool_specific.XtandemParameters;
-import com.compomics.util.experiment.identification.matches.ModificationMatch;
-import com.compomics.util.experiment.identification.matches.SpectrumMatch;
-import com.compomics.util.experiment.identification.ptm.PtmSiteMapping;
-import com.compomics.util.experiment.identification.spectrum_annotation.spectrum_annotators.PeptideSpectrumAnnotator;
-import com.compomics.util.experiment.io.identifications.IdfileReader;
-import com.compomics.util.experiment.io.identifications.idfilereaders.AndromedaIdfileReader;
-import com.compomics.util.experiment.io.identifications.idfilereaders.DirecTagIdfileReader;
-import com.compomics.util.experiment.io.identifications.idfilereaders.MsAmandaIdfileReader;
-import com.compomics.util.experiment.io.identifications.idfilereaders.MzIdentMLIdfileReader;
-import com.compomics.util.experiment.io.identifications.idfilereaders.PepxmlIdfileReader;
-import com.compomics.util.experiment.io.identifications.idfilereaders.TideIdfileReader;
-import com.compomics.util.experiment.massspectrometry.Spectrum;
-import com.compomics.util.experiment.massspectrometry.SpectrumFactory;
-import com.compomics.util.experiment.identification.filtering.PeptideAssumptionFilter;
-import com.compomics.util.preferences.IdentificationParameters;
-import com.compomics.util.experiment.identification.identification_parameters.PtmSettings;
-import com.compomics.util.experiment.io.identifications.idfilereaders.NovorIdfileReader;
-import com.compomics.util.experiment.io.identifications.idfilereaders.OnyaseIdfileReader;
-import com.compomics.util.preferences.ProcessingPreferences;
-import com.compomics.util.preferences.SequenceMatchingPreferences;
-import com.compomics.util.waiting.WaitingHandler;
-import de.proteinms.omxparser.util.OMSSAIdfileReader;
-import de.proteinms.xtandemparser.parser.XTandemIdfileReader;
-import eu.isas.peptideshaker.scoring.maps.InputMap;
-import eu.isas.peptideshaker.scoring.psm_scoring.BestMatchSelection;
-import java.io.File;
-import java.io.IOException;
-import java.sql.SQLException;
-import java.util.ArrayList;
-import java.util.Collections;
-import java.util.HashMap;
-import java.util.HashSet;
-import java.util.LinkedList;
-import java.util.concurrent.ExecutorService;
-import java.util.concurrent.Executors;
-import java.util.concurrent.TimeUnit;
-import uk.ac.ebi.jmzml.xml.io.MzMLUnmarshallerException;
-import static eu.isas.peptideshaker.fileimport.FileImporter.PTM_MASS_TOLERANCE;
-import org.apache.commons.math.MathException;
-
-/**
- * This class can be used to import PSMs from search engine results.
- *
- * @author Marc Vaudel
- */
-public class PsmImporter {
-
-    /**
-     * The protein sequence factory.
-     */
-    private final SequenceFactory sequenceFactory = SequenceFactory.getInstance();
-    /**
-     * The PTM factory.
-     */
-    private final PTMFactory ptmFactory = PTMFactory.getInstance();
-    /**
-     * The spectrum factory.
-     */
-    private final SpectrumFactory spectrumFactory = SpectrumFactory.getInstance();
-    /**
-     * Indicates whether the check for X!Tandem modifications was done.
-     */
-    private boolean xTandemPtmsCheck = false;
-    /**
-     * The number of first hits.
-     */
-    private long nPSMs = 0;
-    /**
-     * The total number of hits.
-     */
-    private long nHitsTotal = 0;
-    /**
-     * The processing preferences.
-     */
-    private final ProcessingPreferences processingPreferences;
-    /**
-     * The progress of the import.
-     */
-    private int progress = 0;
-    /**
-     * The number of PSMs which did not pass the import filters.
-     */
-    private int psmsRejected = 0;
-    /**
-     * The number of PSMs which were rejected due to a protein issue.
-     */
-    private int proteinIssue = 0;
-    /**
-     * The number of PSMs which were rejected due to a peptide issue.
-     */
-    private int peptideIssue = 0;
-    /**
-     * The number of PSMs which were rejected due to a precursor issue.
-     */
-    private int precursorIssue = 0;
-    /**
-     * The number of PSMs which were rejected due to a PTM issue.
-     */
-    private int ptmIssue = 0;
-    /**
-     * The number of retained first hits.
-     */
-    private int nRetained = 0;
-    /**
-     * The number of PTMs where no protein was found.
-     */
-    private int missingProteins = 0;
-    /**
-     * The id file reader where the PSMs are from.
-     */
-    private final IdfileReader fileReader;
-    /**
-     * The identification file where the PSMs are from.
-     */
-    private final File idFile;
-    /**
-     * List of ignored modifications.
-     */
-    private final HashSet<Integer> ignoredModifications = new HashSet<>(2);
-    /**
-     * The maximal peptide mass error found in ppm.
-     */
-    private double maxPeptideErrorPpm = 0;
-    /**
-     * The maximal peptide mass error found in Da.
-     */
-    private double maxPeptideErrorDa = 0;
-    /**
-     * The maximal tag mass error found in ppm.
-     */
-    private double maxTagErrorPpm = 0;
-    /**
-     * The maximal tag mass error found in Da.
-     */
-    private double maxTagErrorDa = 0;
-    /**
-     * The amount added per amino acid residue as part of the reference mass
-     * when converting Dalton tolerances to ppm.
-     */
-    private final double amountPerAminoAcidResidue = 100.0;
-    /**
-     * List of charges found.
-     */
-    private final HashSet<Integer> charges = new HashSet<>();
-    /**
-     * List of one hit wonders.
-     */
-    private final HashSet<String> singleProteinList;
-    /**
-     * Map of proteins found several times with the number of times they
-     * appeared as first hit.
-     */
-    private final HashMap<String, Integer> proteinCount;
-    /**
-     * The identification object database.
-     */
-    private final Identification identification;
-    /**
-     * The input map.
-     */
-    private final InputMap inputMap;
-    /**
-     * The exception handler.
-     */
-    private final ExceptionHandler exceptionHandler;
-    /**
-     * The identification parameters.
-     */
-    private final IdentificationParameters identificationParameters;
-
-    /**
-     * Constructor.
-     *
-     * @param identificationParameters the identification parameters
-     * @param processingPreferences the processing preferences
-     * @param fileReader the reader of the file which the matches are imported
-     * from
-     * @param idFile the file which the matches are imported from
-     * @param identification the identification object where to store the
-     * matches
-     * @param inputMap the input map to use for scoring
-     * @param proteinCount the protein count of this project
-     * @param singleProteinList list of one hit wonders for this project
-     * @param exceptionHandler handler for exceptions
-     */
-    public PsmImporter(IdentificationParameters identificationParameters, ProcessingPreferences processingPreferences, IdfileReader fileReader, File idFile,
-            Identification identification, InputMap inputMap, HashMap<String, Integer> proteinCount, HashSet<String> singleProteinList,
-            ExceptionHandler exceptionHandler) {
-        this.identificationParameters = identificationParameters;
-        this.processingPreferences = processingPreferences;
-        this.fileReader = fileReader;
-        this.idFile = idFile;
-        this.identification = identification;
-        this.inputMap = inputMap;
-        this.proteinCount = proteinCount;
-        this.singleProteinList = singleProteinList;
-        this.exceptionHandler = exceptionHandler;
-    }
-
-    /**
-     * Imports PSMs.
-     *
-     * @param idFileSpectrumMatches the PSMs to import
-     * @param nThreads the number of threads to use
-     * @param waitingHandler waiting handler to display progress and allow
-     * canceling the import
-     *
-     * @throws IOException exception thrown whenever an IO exception occurred
-     * while reading or writing to a file
-     * @throws InterruptedException exception thrown whenever a threading issue
-     * occurred while
-     * @throws SQLException exception thrown whenever an SQL exception occurred
-     * while interacting with the database
-     * @throws ClassNotFoundException exception thrown whenever an exception
-     * occurred while deserializing an object
-     * @throws MzMLUnmarshallerException exception thrown whenever an exception
-     * occurred while reading an mzML file
-     */
-    public void importPsms(LinkedList<SpectrumMatch> idFileSpectrumMatches, int nThreads, WaitingHandler waitingHandler)
-            throws IOException, SQLException, InterruptedException, ClassNotFoundException, MzMLUnmarshallerException {
-
-        ExecutorService pool = Executors.newFixedThreadPool(nThreads);
-        while (!idFileSpectrumMatches.isEmpty()) {
-            SpectrumMatch match = idFileSpectrumMatches.pollLast();
-            PsmImporterRunnable psmImporterRunnable = new PsmImporterRunnable(match, waitingHandler);
-            pool.submit(psmImporterRunnable);
-            if (waitingHandler.isRunCanceled()) {
-                pool.shutdownNow();
-                return;
-            }
-        }
-        pool.shutdown();
-        if (!pool.awaitTermination(1, TimeUnit.DAYS)) {
-            throw new InterruptedException("PSM import timed out. Please contact the developers.");
-        }
-    }
-
-    /**
-     * Imports a PSM.
-     *
-     * @param algorithmMatch the spectrum match to import
-     * @param peptideSpectrumAnnotator the spectrum annotator to use to annotate
-     * spectra
-     * @param waitingHandler waiting handler to display progress and allow
-     * canceling the import
-     *
-     * @throws IOException exception thrown whenever an IO exception occurred
-     * while reading or writing to a file
-     * @throws InterruptedException exception thrown whenever a threading issue
-     * occurred while
-     * @throws SQLException exception thrown whenever an SQL exception occurred
-     * while interacting with the database
-     * @throws ClassNotFoundException exception thrown whenever an exception
-     * occurred while deserializing an object
-     * @throws MzMLUnmarshallerException exception thrown whenever an exception
-     * occurred while reading an mzML file
-     * @throws org.apache.commons.math.MathException exception thrown if a math
-     * exception occurred when estimating the noise level
-     */
-<<<<<<< HEAD
-    private void importPsm(SpectrumMatch algorithmMatch, PeptideSpectrumAnnotator peptideSpectrumAnnotator, WaitingHandler waitingHandler)
-            throws IOException, SQLException, InterruptedException, ClassNotFoundException, MzMLUnmarshallerException {
-=======
-    private void importPsm(SpectrumMatch spectrumMatch, PeptideSpectrumAnnotator peptideSpectrumAnnotator, WaitingHandler waitingHandler)
-            throws IOException, SQLException, InterruptedException, ClassNotFoundException, MzMLUnmarshallerException, MathException {
->>>>>>> 98ab6bef
-
-        nPSMs++;
-
-        importAssumptions(algorithmMatch, peptideSpectrumAnnotator, waitingHandler);
-
-        String spectrumKey = algorithmMatch.getKey();
-
-        SpectrumMatch dbMatch = (SpectrumMatch) identification.retrieveObject(spectrumKey);
-
-        if (dbMatch != null) {
-
-            HashMap<Integer, HashMap<Double, ArrayList<SpectrumIdentificationAssumption>>> newAssumptions = algorithmMatch.getAssumptionsMap();
-            HashMap<Integer, HashMap<Double, ArrayList<SpectrumIdentificationAssumption>>> dbAssumptions = dbMatch.getAssumptionsMap();
-            mergeAssumptions(newAssumptions, dbAssumptions);
-            
-        } else {
-            identification.addObject(algorithmMatch.getKey(), algorithmMatch);           
-        }
-        
-        if (waitingHandler.isRunCanceled()) {
-            return;
-        }
-        waitingHandler.setSecondaryProgressCounter(++progress);
-    }
-
-    /**
-     * Extracts the assumptions and adds them to the provided map.
-     *
-     * @param matchAssumptions the match assumptions
-     * @param combinedAssumptions the combined assumptions
-     */
-    private void mergeAssumptions(HashMap<Integer, HashMap<Double, ArrayList<SpectrumIdentificationAssumption>>> matchAssumptions, HashMap<Integer, HashMap<Double, ArrayList<SpectrumIdentificationAssumption>>> combinedAssumptions) {
-
-        for (Integer algorithm : matchAssumptions.keySet()) {
-            HashMap<Double, ArrayList<SpectrumIdentificationAssumption>> algorithmMap = matchAssumptions.get(algorithm);
-            HashMap<Double, ArrayList<SpectrumIdentificationAssumption>> combinedAlgorithmMap = combinedAssumptions.get(algorithm);
-            if (combinedAlgorithmMap == null) {
-                combinedAlgorithmMap = new HashMap<>(algorithmMap.size());
-            }
-            for (Double score : algorithmMap.keySet()) {
-                ArrayList<SpectrumIdentificationAssumption> scoreAssumptions = algorithmMap.get(score);
-                ArrayList<SpectrumIdentificationAssumption> combinedScoreAssumptions = combinedAlgorithmMap.get(score);
-                if (combinedScoreAssumptions == null) {
-                    combinedScoreAssumptions = new ArrayList<>(scoreAssumptions.size());
-                }
-                combinedScoreAssumptions.addAll(scoreAssumptions);
-            }
-        }
-    }
-
-    /**
-     * Import the assumptions. Maps algorithm specific PTMs to the compomics
-     * utilities structure. Relocates aberrant modifications and removes
-     * assumptions where not all PTMs are mapped. Verifies whether there is a
-     * best match for the spectrum according to the search engine score.
-     *
-     * @param spectrumMatch the spectrum match to import
-     * @param assumptions the assumptions to import
-     * @param peptideSpectrumAnnotator the spectrum annotator to use to annotate
-     * spectra
-     * @param waitingHandler waiting handler to display progress and allow
-     * canceling the import
-     *
-     * @throws IOException exception thrown whenever an IO exception occurred
-     * while reading or writing to a file
-     * @throws InterruptedException exception thrown whenever a threading issue
-     * occurred while
-     * @throws SQLException exception thrown whenever an SQL exception occurred
-     * while interacting with the database
-     * @throws ClassNotFoundException exception thrown whenever an exception
-     * occurred while deserializing an object
-     * @throws MzMLUnmarshallerException exception thrown whenever an exception
-     * occurred while reading an mzML file
-     * @throws org.apache.commons.math.MathException exception thrown if a math
-     * exception occurred when estimating the noise level
-     */
-<<<<<<< HEAD
-    private void importAssumptions(SpectrumMatch spectrumMatch, PeptideSpectrumAnnotator peptideSpectrumAnnotator, WaitingHandler waitingHandler)
-            throws IOException, SQLException, InterruptedException, ClassNotFoundException, MzMLUnmarshallerException {
-=======
-    private void importAssumptions(SpectrumMatch spectrumMatch, HashMap<Integer, HashMap<Double, ArrayList<SpectrumIdentificationAssumption>>> assumptions, PeptideSpectrumAnnotator peptideSpectrumAnnotator, WaitingHandler waitingHandler)
-            throws IOException, SQLException, InterruptedException, ClassNotFoundException, MzMLUnmarshallerException, MathException {
->>>>>>> 98ab6bef
-
-        PeptideAssumptionFilter peptideAssumptionFilter = identificationParameters.getPeptideAssumptionFilter();
-        SequenceMatchingPreferences sequenceMatchingPreferences = identificationParameters.getSequenceMatchingPreferences();
-        SequenceMatchingPreferences ptmSequenceMatchingPreferences = identificationParameters.getPtmScoringPreferences().getSequenceMatchingPreferences();
-        SearchParameters searchParameters = identificationParameters.getSearchParameters();
-
-        String spectrumKey = spectrumMatch.getKey();
-        String spectrumFileName = Spectrum.getSpectrumFile(spectrumKey);
-        String spectrumTitle = Spectrum.getSpectrumTitle(spectrumKey);
-
-        HashMap<Integer, HashMap<Double, ArrayList<SpectrumIdentificationAssumption>>> assumptions = spectrumMatch.getAssumptionsMap();
-
-        nHitsTotal += assumptions.values().stream()
-                .flatMap(assumptionsForAdvocate -> assumptionsForAdvocate.values().stream())
-                .mapToInt(assumptionAtScore -> assumptionAtScore.size())
-                .sum();
-
-        for (int advocateId : spectrumMatch.getAssumptionsMap().keySet()) {
-
-            if (advocateId == Advocate.xtandem.getIndex()) {
-                verifyXTandemPtms();
-            }
-
-            HashMap<Double, ArrayList<SpectrumIdentificationAssumption>> assumptionsForAdvocate = assumptions.get(advocateId);
-
-            // Map PTMs
-            HashSet<Double> scores = new HashSet<>(assumptionsForAdvocate.keySet());
-            for (Double eValue : scores) {
-
-                ArrayList<SpectrumIdentificationAssumption> oldAssumptions = assumptionsForAdvocate.get(eValue);
-                ArrayList<SpectrumIdentificationAssumption> newAssumptions = new ArrayList<>(oldAssumptions.size());
-
-                for (SpectrumIdentificationAssumption assumption : oldAssumptions) {
-
-                    if (assumption instanceof PeptideAssumption) {
-
-                        PeptideAssumption peptideAssumption = (PeptideAssumption) assumption;
-                        Peptide peptide = peptideAssumption.getPeptide();
-                        String peptideSequence = peptide.getSequence();
-
-                        // kick out peptides that are too long or too short
-                        if (peptideSequence.length() >= peptideAssumptionFilter.getMinPepLength() && peptideSequence.length() <= peptideAssumptionFilter.getMaxPepLength()) {
-
-                            // map the algorithm specific modifications on utilities modifications
-                            // If there are not enough sites to put them all on the sequence, add an unknown modification
-                            // Note: this needs to be done for tag based assumptions as well since the protein mapping can return erroneous modifications for some pattern based PTMs
-                            PtmSettings modificationProfile = searchParameters.getPtmSettings();
-
-                            // set the matching type to amino acid for the fixed ptms
-                            boolean fixedPtmIssue = false;
-                            try {
-                                ptmFactory.checkFixedModifications(modificationProfile, peptide, sequenceMatchingPreferences, ptmSequenceMatchingPreferences);
-                            } catch (IllegalArgumentException e) {
-                                if (peptideAssumptionFilter.removeUnknownPTMs()) {
-                                    // Exclude peptides with aberrant PTM mapping
-                                    System.out.println(e.getMessage());
-                                    ptmIssue++;
-                                    fixedPtmIssue = true;
-                                } else {
-                                    throw e;
-                                }
-                            }
-
-                            if (!fixedPtmIssue) {
-
-                                HashMap<Integer, ArrayList<String>> expectedNames = new HashMap<>();
-                                HashMap<ModificationMatch, ArrayList<String>> modNames = new HashMap<>();
-
-                                if (peptide.isModified()) {
-                                    for (ModificationMatch modMatch : peptide.getModificationMatches()) {
-                                        HashMap<Integer, ArrayList<String>> tempNames = new HashMap<>();
-                                        if (modMatch.getVariable()) {
-                                            String sePTM = modMatch.getTheoreticPtm();
-                                            if (fileReader instanceof OMSSAIdfileReader) {
-                                                OmssaParameters omssaParameters = (OmssaParameters) searchParameters.getIdentificationAlgorithmParameter(Advocate.omssa.getIndex());
-                                                if (!omssaParameters.hasPtmIndexes()) {
-                                                    throw new IllegalArgumentException("OMSSA modification indexes not set in the search parameters.");
-                                                }
-                                                Integer omssaIndex = null;
-                                                try {
-                                                    omssaIndex = new Integer(sePTM);
-                                                } catch (Exception e) {
-                                                    throw new IllegalArgumentException("Impossible to parse OMSSA modification index " + sePTM + ".");
-                                                }
-                                                String omssaName = omssaParameters.getModificationName(omssaIndex);
-                                                if (omssaName == null) {
-                                                    if (!ignoredModifications.contains(omssaIndex)) {
-                                                        waitingHandler.appendReport("Impossible to find OMSSA modification of index "
-                                                                + omssaIndex + ". The corresponding peptides will be ignored.", true, true);
-                                                        ignoredModifications.add(omssaIndex);
-                                                    }
-                                                    omssaName = PTMFactory.unknownPTM.getName();
-                                                }
-                                                tempNames = ptmFactory.getExpectedPTMs(modificationProfile, peptide, omssaName, PTM_MASS_TOLERANCE, sequenceMatchingPreferences, ptmSequenceMatchingPreferences);
-                                            } else if (fileReader instanceof AndromedaIdfileReader) {
-                                                AndromedaParameters andromedaParameters = (AndromedaParameters) searchParameters.getIdentificationAlgorithmParameter(Advocate.andromeda.getIndex());
-                                                if (!andromedaParameters.hasPtmIndexes()) {
-                                                    throw new IllegalArgumentException("Andromeda modification indexes not set in the search parameters.");
-                                                }
-                                                Integer andromedaIndex = null;
-                                                try {
-                                                    andromedaIndex = new Integer(sePTM);
-                                                } catch (Exception e) {
-                                                    throw new IllegalArgumentException("Impossible to parse Andromeda modification index " + sePTM + ".");
-                                                }
-                                                String andromedaName = andromedaParameters.getModificationName(andromedaIndex);
-                                                if (andromedaName == null) {
-                                                    if (!ignoredModifications.contains(andromedaIndex)) {
-                                                        waitingHandler.appendReport("Impossible to find Andromeda modification of index "
-                                                                + andromedaIndex + ". The corresponding peptides will be ignored.", true, true);
-                                                        ignoredModifications.add(andromedaIndex);
-                                                    }
-                                                    andromedaName = PTMFactory.unknownPTM.getName();
-                                                }
-                                                tempNames = ptmFactory.getExpectedPTMs(modificationProfile, peptide, andromedaName, PTM_MASS_TOLERANCE, sequenceMatchingPreferences, ptmSequenceMatchingPreferences);
-                                            } else if (fileReader instanceof MascotIdfileReader
-                                                    || fileReader instanceof XTandemIdfileReader
-                                                    || fileReader instanceof MsAmandaIdfileReader
-                                                    || fileReader instanceof MzIdentMLIdfileReader
-                                                    || fileReader instanceof PepxmlIdfileReader
-                                                    || fileReader instanceof TideIdfileReader) {
-                                                String[] parsedName = sePTM.split("@");
-                                                Double seMass;
-                                                try {
-                                                    seMass = new Double(parsedName[0]);
-                                                } catch (Exception e) {
-                                                    throw new IllegalArgumentException("Impossible to parse \'" + sePTM + "\' as a tagged modification.\n"
-                                                            + "Error encountered in peptide " + peptideSequence + " spectrum " + spectrumTitle + " in spectrum file "
-                                                            + spectrumFileName + ".\n" + "Identification file: " + idFile.getName());
-                                                }
-                                                tempNames = ptmFactory.getExpectedPTMs(modificationProfile, peptide, seMass, PTM_MASS_TOLERANCE, sequenceMatchingPreferences, ptmSequenceMatchingPreferences);
-                                            } else if (fileReader instanceof DirecTagIdfileReader
-                                                    || fileReader instanceof NovorIdfileReader
-                                                    || fileReader instanceof OnyaseIdfileReader) {
-                                                PTM ptm = ptmFactory.getPTM(sePTM);
-                                                if (ptm == PTMFactory.unknownPTM) {
-                                                    throw new IllegalArgumentException("PTM not recognized spectrum " + spectrumTitle + " of file " + spectrumFileName + ".");
-                                                }
-                                                tempNames = ptmFactory.getExpectedPTMs(modificationProfile, peptide, ptm.getMass(), PTM_MASS_TOLERANCE, sequenceMatchingPreferences, ptmSequenceMatchingPreferences);
-                                            } else {
-                                                throw new IllegalArgumentException("PTM mapping not implemented for the parsing of " + idFile.getName() + ".");
-                                            }
-
-                                            HashSet<String> allNames = new HashSet<>();
-                                            for (ArrayList<String> namesAtAA : tempNames.values()) {
-                                                for (String name : namesAtAA) {
-                                                    allNames.add(name);
-                                                }
-                                            }
-                                            modNames.put(modMatch, new ArrayList<>(allNames));
-                                            for (int pos : tempNames.keySet()) {
-                                                ArrayList<String> namesAtPosition = expectedNames.get(pos);
-                                                if (namesAtPosition == null) {
-                                                    namesAtPosition = new ArrayList<>(2);
-                                                    expectedNames.put(pos, namesAtPosition);
-                                                }
-                                                for (String ptmName : tempNames.get(pos)) {
-                                                    if (!namesAtPosition.contains(ptmName)) {
-                                                        namesAtPosition.add(ptmName);
-                                                    }
-                                                }
-                                            }
-                                        }
-                                    }
-                                }
-                                initialPtmMapping(peptide, expectedNames, modNames, searchParameters);
-                                newAssumptions.add(assumption);
-                            }
-                        } else {
-                            peptideIssue++;
-                        }
-                    }
-                }
-
-                // see if we have any assumptions left
-                if (!newAssumptions.isEmpty()) {
-                    assumptionsForAdvocate.put(eValue, newAssumptions);
-                } else {
-                    assumptionsForAdvocate.remove(eValue);
-                }
-            }
-
-            // try to find the best peptide hit passing the initial filters
-            PeptideAssumption firstPeptideHit = null;
-            PeptideAssumption firstPeptideHitNoProtein = null;
-            TagAssumption firstTagHit = null;
-            if (!assumptionsForAdvocate.isEmpty()) {
-                ArrayList<Double> eValues = new ArrayList<>(assumptionsForAdvocate.keySet());
-                Collections.sort(eValues);
-                for (Double eValue : eValues) {
-                    ArrayList<PeptideAssumption> firstHits = new ArrayList<>(1);
-                    ArrayList<PeptideAssumption> firstHitsNoProteins = new ArrayList<>(1);
-                    for (SpectrumIdentificationAssumption assumption : assumptionsForAdvocate.get(eValue)) {
-                        if (assumption instanceof PeptideAssumption) {
-                            PeptideAssumption peptideAssumption = (PeptideAssumption) assumption;
-                            Peptide peptide = peptideAssumption.getPeptide();
-                            boolean filterPassed = true;
-                            if (!peptideAssumptionFilter.validatePeptide(peptide, sequenceMatchingPreferences, searchParameters.getDigestionPreferences())) {
-                                filterPassed = false;
-                                peptideIssue++;
-                            } else if (!peptideAssumptionFilter.validateModifications(peptide, sequenceMatchingPreferences, ptmSequenceMatchingPreferences, searchParameters.getPtmSettings())) {
-                                filterPassed = false;
-                                ptmIssue++;
-                            } else if (!peptideAssumptionFilter.validatePrecursor(peptideAssumption, spectrumKey, spectrumFactory, searchParameters)) {
-                                filterPassed = false;
-                                precursorIssue++;
-                            } else if (!peptideAssumptionFilter.validateProteins(peptide, sequenceMatchingPreferences)) {
-                                filterPassed = false;
-                                proteinIssue++;
-                            } else {
-                                ArrayList<String> accessions = peptide.getParentProteins(sequenceMatchingPreferences);
-                                if (accessions == null || accessions.isEmpty()) {
-                                    missingProteins++;
-                                    filterPassed = false;
-                                    if (firstPeptideHitNoProtein != null) {
-                                        firstHitsNoProteins.add(peptideAssumption);
-                                    }
-                                }
-                            }
-
-                            if (filterPassed) {
-                                firstHits.add(peptideAssumption);
-                            }
-                        }
-                    }
-                    if (!firstHits.isEmpty()) {
-                        firstPeptideHit = BestMatchSelection.getBestHit(spectrumKey, firstHits, proteinCount, sequenceMatchingPreferences, identificationParameters, peptideSpectrumAnnotator);
-                    }
-                    if (firstPeptideHit != null) {
-                        inputMap.addEntry(advocateId, spectrumFileName, firstPeptideHit.getScore(), firstPeptideHit.getPeptide().isDecoy(sequenceMatchingPreferences));
-                        nRetained++;
-                        break;
-                    } else if (!firstHitsNoProteins.isEmpty()) {
-                        // See if a peptide without protein can be a best match
-                        firstPeptideHitNoProtein = BestMatchSelection.getBestHit(spectrumKey, firstHits, proteinCount, sequenceMatchingPreferences, identificationParameters, peptideSpectrumAnnotator);
-                    }
-                }
-                if (firstPeptideHit != null) {
-                    checkPeptidesMassErrorsAndCharges(spectrumKey, firstPeptideHit);
-                }
-                if (firstPeptideHit == null) {
-                    // Check if a peptide with no protein can be a good candidate
-                    if (firstPeptideHitNoProtein != null) {
-                        checkPeptidesMassErrorsAndCharges(spectrumKey, firstPeptideHitNoProtein);
-                    } else {
-                        // Try to find the best tag hit
-                        eValues = new ArrayList<>(assumptionsForAdvocate.keySet());
-                        Collections.sort(eValues);
-                        for (Double eValue : eValues) {
-                            for (SpectrumIdentificationAssumption assumption : assumptionsForAdvocate.get(eValue)) {
-                                if (assumption instanceof TagAssumption) {
-                                    TagAssumption tagAssumption = (TagAssumption) assumption;
-                                    firstTagHit = tagAssumption;
-                                    checkTagMassErrorsAndCharge(spectrumKey, tagAssumption);
-                                    break;
-                                }
-                            }
-                            if (firstTagHit != null) {
-                                break;
-                            }
-                        }
-                    }
-                }
-                if (firstPeptideHit == null && firstPeptideHitNoProtein == null && firstTagHit == null) {
-                    psmsRejected++;
-                }
-            }
-        }
-    }
-
-    /**
-     * Attempts at guessing whether a peptide as parsed from the search engine
-     * results can carry a protein terminal PTM.
-     *
-     * @param fileReader the file reader used for the parsing
-     * @param searchParameters the search parameters
-     * @param peptide the peptide of interest
-     * @param terminalModificationMasses convenience list containing the masses
-     * of protein terminal PTMs
-     *
-     * @return true if the peptide can carry protein terminal PTM.
-     */
-    public static boolean hasPotentialTerminalModification(IdfileReader fileReader, SearchParameters searchParameters, Peptide peptide, LinkedList<Double> terminalModificationMasses) {
-        PTMFactory ptmFactory = PTMFactory.getInstance();
-        for (ModificationMatch modificationMatch : peptide.getModificationMatches()) {
-            String sePTM = modificationMatch.getTheoreticPtm();
-            if (fileReader instanceof OMSSAIdfileReader) {
-                OmssaParameters omssaParameters = (OmssaParameters) searchParameters.getIdentificationAlgorithmParameter(Advocate.omssa.getIndex());
-                if (!omssaParameters.hasPtmIndexes()) {
-                    throw new IllegalArgumentException("OMSSA modification indexes not set in the search parameters.");
-                }
-                Integer omssaIndex;
-                try {
-                    omssaIndex = new Integer(sePTM);
-                } catch (Exception e) {
-                    throw new IllegalArgumentException("Impossible to parse OMSSA modification index " + sePTM + ".");
-                }
-                String ptmName = omssaParameters.getModificationName(omssaIndex);
-                if (ptmName != null) {
-                    PTM ptm = ptmFactory.getPTM(ptmName);
-                    if (ptm.getType() == PTM.MODC
-                            || ptm.getType() == PTM.MODCAA
-                            || ptm.getType() == PTM.MODN
-                            || ptm.getType() == PTM.MODNAA) {
-                        return true;
-                    }
-                }
-            } else if (fileReader instanceof AndromedaIdfileReader) {
-                AndromedaParameters andromedaParameters = (AndromedaParameters) searchParameters.getIdentificationAlgorithmParameter(Advocate.andromeda.getIndex());
-                if (!andromedaParameters.hasPtmIndexes()) {
-                    throw new IllegalArgumentException("Andromeda modification indexes not set in the search parameters.");
-                }
-                Integer andromedaIndex = null;
-                try {
-                    andromedaIndex = new Integer(sePTM);
-                } catch (Exception e) {
-                    throw new IllegalArgumentException("Impossible to parse Andromdea modification index " + sePTM + ".");
-                }
-                String ptmName = andromedaParameters.getModificationName(andromedaIndex);
-                if (ptmName != null) {
-                    PTM ptm = ptmFactory.getPTM(ptmName);
-                    if (ptm.getType() == PTM.MODC
-                            || ptm.getType() == PTM.MODCAA
-                            || ptm.getType() == PTM.MODN
-                            || ptm.getType() == PTM.MODNAA) {
-                        return true;
-                    }
-                }
-            } else if (fileReader instanceof MascotIdfileReader
-                    || fileReader instanceof XTandemIdfileReader
-                    || fileReader instanceof MsAmandaIdfileReader
-                    || fileReader instanceof MzIdentMLIdfileReader
-                    || fileReader instanceof PepxmlIdfileReader
-                    || fileReader instanceof TideIdfileReader) {
-                String[] parsedName = sePTM.split("@");
-                Double seMass;
-                try {
-                    seMass = new Double(parsedName[0]);
-                    for (Double terminalModificationMass : terminalModificationMasses) {
-                        if (Math.abs(seMass - terminalModificationMass) < 0.1) {
-                            return true;
-                        }
-                    }
-                } catch (Exception e) {
-                    throw new IllegalArgumentException("Impossible to parse \'" + sePTM + "\' as a modification.");
-                }
-            } else if (fileReader instanceof DirecTagIdfileReader
-                    || fileReader instanceof NovorIdfileReader
-                    || fileReader instanceof OnyaseIdfileReader) {
-                PTM ptm = ptmFactory.getPTM(sePTM);
-                if (ptm.getType() == PTM.MODC
-                        || ptm.getType() == PTM.MODCAA
-                        || ptm.getType() == PTM.MODN
-                        || ptm.getType() == PTM.MODNAA) {
-                    return true;
-                }
-            } else {
-                throw new IllegalArgumentException("PTM mapping not implemented for the parsing of " + fileReader.getClass() + ".");
-            }
-        }
-        return false;
-    }
-
-    /**
-     * Makes an initial PTM mapping based on the search engine results and the
-     * compatibility to the searched PTMs.
-     *
-     * @param peptide the peptide
-     * @param expectedNames the expected PTMs
-     * @param modNames the modification names possible for every modification
-     * match
-     * @param searchParameters the search parameters
-     */
-    private void initialPtmMapping(Peptide peptide, HashMap<Integer, ArrayList<String>> expectedNames, HashMap<ModificationMatch, ArrayList<String>> modNames, SearchParameters searchParameters) {
-        PtmSettings modificationProfile = searchParameters.getPtmSettings();
-        int peptideLength = peptide.getSequence().length();
-
-        // If a terminal modification cannot be elsewhere lock the terminus
-        ModificationMatch nTermModification = null;
-        if (peptide.isModified()) {
-            for (ModificationMatch modMatch : peptide.getModificationMatches()) {
-                if (modMatch.getVariable() && !modMatch.getTheoreticPtm().equals(PTMFactory.unknownPTM.getName())) {
-                    double refMass = getRefMass(modMatch.getTheoreticPtm(), searchParameters);
-                    int modSite = modMatch.getModificationSite();
-                    if (modSite == 1) {
-                        ArrayList<String> expectedNamesAtSite = expectedNames.get(modSite);
-                        if (expectedNamesAtSite != null) {
-                            ArrayList<String> filteredNamesAtSite = new ArrayList<>(expectedNamesAtSite.size());
-                            for (String ptmName : expectedNamesAtSite) {
-                                PTM ptm = ptmFactory.getPTM(ptmName);
-                                if (Math.abs(ptm.getMass() - refMass) < searchParameters.getFragmentIonAccuracyInDaltons(amountPerAminoAcidResidue * peptideLength)) {
-                                    filteredNamesAtSite.add(ptmName);
-                                }
-                            }
-                            for (String modName : filteredNamesAtSite) {
-                                PTM ptm = ptmFactory.getPTM(modName);
-                                if (ptm.isNTerm()) {
-                                    boolean otherPossibleMod = false;
-                                    for (String tempName : modificationProfile.getAllNotFixedModifications()) {
-                                        if (!tempName.equals(modName)) {
-                                            PTM tempPTM = ptmFactory.getPTM(tempName);
-                                            if (tempPTM.getMass() == ptm.getMass() && !tempPTM.isNTerm()) {
-                                                otherPossibleMod = true;
-                                                break;
-                                            }
-                                        }
-                                    }
-                                    if (!otherPossibleMod) {
-                                        nTermModification = modMatch;
-                                        modMatch.setTheoreticPtm(modName);
-                                        break;
-                                    }
-                                }
-                            }
-                            if (nTermModification != null) {
-                                break;
-                            }
-                        }
-                    }
-                }
-            }
-            ModificationMatch cTermModification = null;
-            for (ModificationMatch modMatch : peptide.getModificationMatches()) {
-                if (modMatch.getVariable() && !modMatch.getTheoreticPtm().equals(PTMFactory.unknownPTM.getName()) && modMatch != nTermModification) {
-                    double refMass = getRefMass(modMatch.getTheoreticPtm(), searchParameters);
-                    int modSite = modMatch.getModificationSite();
-                    if (modSite == peptideLength) {
-                        ArrayList<String> expectedNamesAtSite = expectedNames.get(modSite);
-                        if (expectedNamesAtSite != null) {
-                            ArrayList<String> filteredNamesAtSite = new ArrayList<>(expectedNamesAtSite.size());
-                            for (String ptmName : expectedNamesAtSite) {
-                                PTM ptm = ptmFactory.getPTM(ptmName);
-                                if (Math.abs(ptm.getMass() - refMass) < searchParameters.getFragmentIonAccuracyInDaltons(amountPerAminoAcidResidue * peptideLength)) {
-                                    filteredNamesAtSite.add(ptmName);
-                                }
-                            }
-                            for (String modName : filteredNamesAtSite) {
-                                PTM ptm = ptmFactory.getPTM(modName);
-                                if (ptm.isCTerm()) {
-                                    boolean otherPossibleMod = false;
-                                    for (String tempName : modificationProfile.getAllNotFixedModifications()) {
-                                        if (!tempName.equals(modName)) {
-                                            PTM tempPTM = ptmFactory.getPTM(tempName);
-                                            if (tempPTM.getMass() == ptm.getMass() && !tempPTM.isCTerm()) {
-                                                otherPossibleMod = true;
-                                                break;
-                                            }
-                                        }
-                                    }
-                                    if (!otherPossibleMod) {
-                                        cTermModification = modMatch;
-                                        modMatch.setTheoreticPtm(modName);
-                                        break;
-                                    }
-                                }
-                            }
-                            if (cTermModification != null) {
-                                break;
-                            }
-                        }
-                    }
-                }
-            }
-
-            // Map the modifications according to search engine localization
-            HashMap<Integer, ArrayList<String>> siteToPtmMap = new HashMap<>(); // Site to ptm name including termini
-            HashMap<Integer, ModificationMatch> siteToMatchMap = new HashMap<>(); // Site to Modification match excluding termini
-            HashMap<ModificationMatch, Integer> matchToSiteMap = new HashMap<>(); // Modification match to site excluding termini
-            boolean allMapped = true;
-
-            for (ModificationMatch modMatch : peptide.getModificationMatches()) {
-                boolean mapped = false;
-                if (modMatch.getVariable() && modMatch != nTermModification && modMatch != cTermModification && !modMatch.getTheoreticPtm().equals(PTMFactory.unknownPTM.getName())) {
-                    double refMass = getRefMass(modMatch.getTheoreticPtm(), searchParameters);
-                    int modSite = modMatch.getModificationSite();
-                    boolean terminal = false;
-                    ArrayList<String> expectedNamesAtSite = expectedNames.get(modSite);
-                    if (expectedNamesAtSite != null) {
-                        ArrayList<String> filteredNamesAtSite = new ArrayList<>(expectedNamesAtSite.size());
-                        ArrayList<String> modificationAtSite = siteToPtmMap.get(modSite);
-                        for (String ptmName : expectedNamesAtSite) {
-                            PTM ptm = ptmFactory.getPTM(ptmName);
-                            if (Math.abs(ptm.getMass() - refMass) < searchParameters.getFragmentIonAccuracyInDaltons(amountPerAminoAcidResidue * peptideLength)
-                                    && (modificationAtSite == null || !modificationAtSite.contains(ptmName))) {
-                                filteredNamesAtSite.add(ptmName);
-                            }
-                        }
-                        if (filteredNamesAtSite.size() == 1) {
-                            String ptmName = filteredNamesAtSite.get(0);
-                            PTM ptm = ptmFactory.getPTM(ptmName);
-                            if (ptm.isNTerm() && nTermModification == null) {
-                                nTermModification = modMatch;
-                                mapped = true;
-                            } else if (ptm.isCTerm() && cTermModification == null) {
-                                cTermModification = modMatch;
-                                mapped = true;
-                            } else if (!ptm.isNTerm() && !ptm.isCTerm()) {
-                                matchToSiteMap.put(modMatch, modSite);
-                                siteToMatchMap.put(modSite, modMatch);
-                                mapped = true;
-                            }
-                            if (mapped) {
-                                modMatch.setTheoreticPtm(ptmName);
-                                if (modificationAtSite == null) {
-                                    modificationAtSite = new ArrayList<>(2);
-                                    siteToPtmMap.put(modSite, modificationAtSite);
-                                }
-                                modificationAtSite.add(ptmName);
-                            }
-                        }
-                        if (!mapped) {
-                            if (filteredNamesAtSite.isEmpty()) {
-                                filteredNamesAtSite = expectedNamesAtSite;
-                            }
-                            if (modSite == 1) {
-                                Double minDiff = null;
-                                String bestPtmName = null;
-                                for (String modName : filteredNamesAtSite) {
-                                    PTM ptm = ptmFactory.getPTM(modName);
-                                    if (ptm.isNTerm() && nTermModification == null) {
-                                        double massError = Math.abs(refMass - ptm.getMass());
-                                        if (massError <= searchParameters.getFragmentIonAccuracyInDaltons(amountPerAminoAcidResidue * peptideLength)
-                                                && (minDiff == null || massError < minDiff)) {
-                                            bestPtmName = modName;
-                                            minDiff = massError;
-                                        }
-                                    }
-                                }
-                                if (bestPtmName != null) {
-                                    nTermModification = modMatch;
-                                    modMatch.setTheoreticPtm(bestPtmName);
-                                    terminal = true;
-                                    if (modificationAtSite == null) {
-                                        modificationAtSite = new ArrayList<>(2);
-                                        siteToPtmMap.put(modSite, modificationAtSite);
-                                    }
-                                    modificationAtSite.add(bestPtmName);
-                                    mapped = true;
-                                }
-                            } else if (modSite == peptideLength) {
-                                Double minDiff = null;
-                                String bestPtmName = null;
-                                for (String modName : filteredNamesAtSite) {
-                                    PTM ptm = ptmFactory.getPTM(modName);
-                                    if (ptm.isCTerm() && cTermModification == null) {
-                                        double massError = Math.abs(refMass - ptm.getMass());
-                                        if (massError <= searchParameters.getFragmentIonAccuracyInDaltons(amountPerAminoAcidResidue * peptideLength)
-                                                && (minDiff == null || massError < minDiff)) {
-                                            bestPtmName = modName;
-                                            minDiff = massError;
-                                        }
-                                    }
-                                }
-                                if (bestPtmName != null) {
-                                    cTermModification = modMatch;
-                                    modMatch.setTheoreticPtm(bestPtmName);
-                                    terminal = true;
-                                    if (modificationAtSite == null) {
-                                        modificationAtSite = new ArrayList<>(2);
-                                        siteToPtmMap.put(modSite, modificationAtSite);
-                                    }
-                                    modificationAtSite.add(bestPtmName);
-                                    mapped = true;
-                                }
-                            }
-                            if (!terminal) {
-                                Double minDiff = null;
-                                String bestPtmName = null;
-                                for (String modName : filteredNamesAtSite) {
-                                    PTM ptm = ptmFactory.getPTM(modName);
-                                    if (!ptm.isCTerm() && !ptm.isNTerm() && modNames.get(modMatch).contains(modName) && !siteToMatchMap.containsKey(modSite)) {
-                                        double massError = Math.abs(refMass - ptm.getMass());
-                                        if (massError <= searchParameters.getFragmentIonAccuracyInDaltons(amountPerAminoAcidResidue * peptideLength)
-                                                && (minDiff == null || massError < minDiff)) {
-                                            bestPtmName = modName;
-                                            minDiff = massError;
-                                        }
-                                    }
-                                }
-                                if (bestPtmName != null) {
-                                    modMatch.setTheoreticPtm(bestPtmName);
-                                    if (modificationAtSite == null) {
-                                        modificationAtSite = new ArrayList<>(2);
-                                        siteToPtmMap.put(modSite, modificationAtSite);
-                                    }
-                                    modificationAtSite.add(bestPtmName);
-                                    matchToSiteMap.put(modMatch, modSite);
-                                    siteToMatchMap.put(modSite, modMatch);
-                                    mapped = true;
-                                }
-                            }
-                        }
-                    }
-                }
-                if (!mapped) {
-                    allMapped = false;
-                }
-            }
-
-            if (!allMapped) {
-
-                // Try to correct incompatible localizations
-                HashMap<Integer, ArrayList<Integer>> remap = new HashMap<>();
-
-                for (ModificationMatch modMatch : peptide.getModificationMatches()) {
-                    if (modMatch.getVariable() && modMatch != nTermModification && modMatch != cTermModification && !matchToSiteMap.containsKey(modMatch) && !modMatch.getTheoreticPtm().equals(PTMFactory.unknownPTM.getName())) {
-                        int modSite = modMatch.getModificationSite();
-                        for (int candidateSite : expectedNames.keySet()) {
-                            if (!siteToMatchMap.containsKey(candidateSite)) {
-                                for (String modName : expectedNames.get(candidateSite)) {
-                                    if (modNames.get(modMatch).contains(modName)) {
-                                        PTM ptm = ptmFactory.getPTM(modName);
-                                        if ((!ptm.isCTerm() || cTermModification == null)
-                                                && (!ptm.isNTerm() || nTermModification == null)) {
-                                            ArrayList<Integer> ptmSites = remap.get(modSite);
-                                            if (ptmSites == null) {
-                                                ptmSites = new ArrayList<>(4);
-                                                remap.put(modSite, ptmSites);
-                                            }
-                                            if (!ptmSites.contains(candidateSite)) {
-                                                ptmSites.add(candidateSite);
-                                            }
-                                        }
-                                    }
-                                }
-                            }
-                        }
-                    }
-                }
-
-                HashMap<Integer, Integer> correctedIndexes = PtmSiteMapping.alignAll(remap);
-
-                for (ModificationMatch modMatch : peptide.getModificationMatches()) {
-                    if (modMatch.getVariable() && modMatch != nTermModification && modMatch != cTermModification && !matchToSiteMap.containsKey(modMatch) && !modMatch.getTheoreticPtm().equals(PTMFactory.unknownPTM.getName())) {
-                        Integer modSite = correctedIndexes.get(modMatch.getModificationSite());
-                        if (modSite != null) {
-                            if (expectedNames.containsKey(modSite)) {
-                                for (String modName : expectedNames.get(modSite)) {
-                                    if (modNames.get(modMatch).contains(modName)) {
-                                        ArrayList<String> taken = siteToPtmMap.get(modSite);
-                                        if (taken == null || !taken.contains(modName)) {
-                                            matchToSiteMap.put(modMatch, modSite);
-                                            modMatch.setTheoreticPtm(modName);
-                                            modMatch.setModificationSite(modSite);
-                                            if (taken == null) {
-                                                taken = new ArrayList<>(2);
-                                                siteToPtmMap.put(modSite, taken);
-                                            }
-                                            taken.add(modName);
-                                            break;
-                                        }
-                                    }
-                                }
-                            }
-                        } else {
-                            matchToSiteMap.put(modMatch, modSite);
-                            modMatch.setTheoreticPtm(PTMFactory.unknownPTM.getName());
-                        }
-                        if (!matchToSiteMap.containsKey(modMatch)) {
-                            modMatch.setTheoreticPtm(PTMFactory.unknownPTM.getName());
-                        }
-                    }
-                }
-            }
-        }
-    }
-
-    /**
-     * Saves the peptide maximal mass error and found charge.
-     *
-     * @param spectrumKey the key of the spectrum match
-     * @param peptideAssumption the peptide assumption
-     *
-     * @throws IOException exception thrown whenever an IO exception occurred
-     * while reading or writing to a file
-     * @throws InterruptedException exception thrown whenever a threading issue
-     * occurred while
-     * @throws SQLException exception thrown whenever an SQL exception occurred
-     * while interacting with the database
-     * @throws ClassNotFoundException exception thrown whenever an exception
-     * occurred while deserializing an object
-     * @throws MzMLUnmarshallerException exception thrown whenever an exception
-     * occurred while reading an mzML file
-     */
-    private synchronized void checkPeptidesMassErrorsAndCharges(String spectrumKey, PeptideAssumption peptideAssumption)
-            throws IOException, InterruptedException, SQLException, ClassNotFoundException, MzMLUnmarshallerException {
-
-        SearchParameters searchParameters = identificationParameters.getSearchParameters();
-
-        double precursorMz = spectrumFactory.getPrecursorMz(spectrumKey);
-        double error = Math.abs(peptideAssumption.getDeltaMass(precursorMz, true, searchParameters.getMinIsotopicCorrection(), searchParameters.getMaxIsotopicCorrection()));
-
-        if (error > maxPeptideErrorPpm) {
-            maxPeptideErrorPpm = error;
-        }
-
-        error = Math.abs(peptideAssumption.getDeltaMass(precursorMz, false, searchParameters.getMinIsotopicCorrection(), searchParameters.getMaxIsotopicCorrection()));
-
-        if (error > maxPeptideErrorDa) {
-            maxPeptideErrorDa = error;
-        }
-
-        int currentCharge = peptideAssumption.getIdentificationCharge().value;
-
-        if (!charges.contains(currentCharge)) {
-            charges.add(currentCharge);
-        }
-
-        ArrayList<String> accessions = peptideAssumption.getPeptide().getParentProteins(identificationParameters.getSequenceMatchingPreferences());
-        for (String protein : accessions) {
-            Integer count = proteinCount.get(protein);
-            if (count != null) {
-                proteinCount.put(protein, count + 1);
-            } else {
-                boolean oneHitWonder = singleProteinList.contains(protein);
-                if (oneHitWonder) {
-                    singleProteinList.remove(protein);
-                    proteinCount.put(protein, 2);
-                } else {
-                    singleProteinList.add(protein);
-                }
-            }
-        }
-    }
-
-    /**
-     * Saves the maximal precursor error and charge.
-     *
-     * @param spectrumKey the key of the spectrum match
-     * @param tagAssumption the tag assumption
-     *
-     * @throws IOException exception thrown whenever an IO exception occurred
-     * while reading or writing to a file
-     * @throws MzMLUnmarshallerException exception thrown whenever an exception
-     * occurred while reading an mzML file
-     * @throws InterruptedException exception thrown if a thread is interrupted
-     */
-    private synchronized void checkTagMassErrorsAndCharge(String spectrumKey, TagAssumption tagAssumption) throws MzMLUnmarshallerException, IOException, InterruptedException {
-
-        SearchParameters searchParameters = identificationParameters.getSearchParameters();
-
-        double precursorMz = spectrumFactory.getPrecursorMz(spectrumKey);
-        double error = Math.abs(tagAssumption.getDeltaMass(precursorMz, true, searchParameters.getMinIsotopicCorrection(), searchParameters.getMaxIsotopicCorrection()));
-
-        if (error > maxTagErrorPpm) {
-            maxTagErrorPpm = error;
-        }
-
-        error = Math.abs(tagAssumption.getDeltaMass(precursorMz, false, searchParameters.getMinIsotopicCorrection(), searchParameters.getMaxIsotopicCorrection()));
-
-        if (error > maxTagErrorDa) {
-            maxTagErrorDa = error;
-        }
-
-        int currentCharge = tagAssumption.getIdentificationCharge().value;
-
-        if (!charges.contains(currentCharge)) {
-            charges.add(currentCharge);
-        }
-    }
-
-    /**
-     * Verifies that the modifications targeted by the quick acetyl and quick
-     * pyrolidone are included in the search parameters.
-     */
-    private synchronized void verifyXTandemPtms() {
-        if (!xTandemPtmsCheck) {
-            SearchParameters searchParameters = identificationParameters.getSearchParameters();
-            PtmSettings modificationProfile = searchParameters.getPtmSettings();
-            IdentificationAlgorithmParameter algorithmParameter = searchParameters.getIdentificationAlgorithmParameter(Advocate.xtandem.getIndex());
-            if (algorithmParameter != null) {
-                XtandemParameters xtandemParameters = (XtandemParameters) algorithmParameter;
-                if (xtandemParameters.isProteinQuickAcetyl() && !modificationProfile.contains("Acetylation of protein N-term")) {
-                    PTM ptm = PTMFactory.getInstance().getPTM("Acetylation of protein N-term");
-                    if (!modificationProfile.getRefinementVariableModifications().contains(ptm.getName())) {
-                        modificationProfile.addRefinementVariableModification(ptm);
-                    }
-                }
-                String[] pyroMods = {"Pyrolidone from E", "Pyrolidone from Q", "Pyrolidone from carbamidomethylated C"};
-                if (xtandemParameters.isQuickPyrolidone()) {
-                    for (String ptmName : pyroMods) {
-                        if (!modificationProfile.getRefinementVariableModifications().contains(ptmName)) {
-                            PTM ptm = PTMFactory.getInstance().getPTM(ptmName);
-                            modificationProfile.addRefinementVariableModification(ptm);
-                        }
-                    }
-                }
-            }
-            xTandemPtmsCheck = true;
-        }
-    }
-
-    /**
-     * Returns the mass indicated by the identification algorithm for the given
-     * PTM. 0 if not found.
-     *
-     * @param sePtmName the name according to the identification algorithm
-     * @param searchParameters the search parameters
-     *
-     * @return the mass of the PTM
-     */
-    private double getRefMass(String sePtmName, SearchParameters searchParameters) {
-
-        Double refMass = 0.0;
-        // Try utilities modifications
-        PTM refPtm = ptmFactory.getPTM(sePtmName);
-        if (refPtm == PTMFactory.unknownPTM) {
-            // Try mass@AA
-            int atIndex = sePtmName.indexOf("@");
-            if (atIndex > 0) {
-                refMass = new Double(sePtmName.substring(0, atIndex));
-            } else {
-                // Try OMSSA indexes
-                try {
-                    int omssaIndex = new Integer(sePtmName);
-                    OmssaParameters omssaParameters = (OmssaParameters) searchParameters.getIdentificationAlgorithmParameter(Advocate.omssa.getIndex());
-                    if (!omssaParameters.hasPtmIndexes()) {
-                        throw new IllegalArgumentException("OMSSA modification indexes not set in the search parameters.");
-                    }
-                    String omssaName = omssaParameters.getModificationName(omssaIndex);
-                    if (omssaName != null) {
-                        refPtm = ptmFactory.getPTM(omssaName);
-                        if (refPtm != PTMFactory.unknownPTM) {
-                            refMass = refPtm.getMass();
-                        }
-                    }
-                } catch (Exception e) {
-                    // ignore
-                }
-            }
-        } else {
-            refMass = refPtm.getMass();
-        }
-        return refMass;
-    }
-
-    /**
-     * Returns the number of PSMs processed.
-     *
-     * @return the number of PSMs processed
-     */
-    public long getnPSMs() {
-        return nPSMs;
-    }
-
-    /**
-     * Returns the number of secondary hits processed.
-     *
-     * @return the number of secondary hits processed
-     */
-    public long getnSecondary() {
-        return nHitsTotal;
-    }
-
-    /**
-     * Returns the number of PSMs which did not pass the import filters.
-     *
-     * @return the number of PSMs which did not pass the import filters
-     */
-    public int getPsmsRejected() {
-        return psmsRejected;
-    }
-
-    /**
-     * Returns the number of PSMs which did not pass the import filters due to a
-     * protein issue.
-     *
-     * @return the number of PSMs which did not pass the import filters due to a
-     * protein issue
-     */
-    public int getProteinIssue() {
-        return proteinIssue;
-    }
-
-    /**
-     * Returns the number of PSMs which did not pass the import filters due to a
-     * peptide issue.
-     *
-     * @return the number of PSMs which did not pass the import filters due to a
-     * peptide issue
-     */
-    public int getPeptideIssue() {
-        return peptideIssue;
-    }
-
-    /**
-     * Returns the number of PSMs which did not pass the import filters due to a
-     * precursor issue.
-     *
-     * @return the number of PSMs which did not pass the import filters due to a
-     * precursor issue
-     */
-    public int getPrecursorIssue() {
-        return precursorIssue;
-    }
-
-    /**
-     * Returns the number of PSMs which did not pass the import filters due to a
-     * PTM issue.
-     *
-     * @return the number of PSMs which did not pass the import filters due to a
-     * PTM issue
-     */
-    public int getPtmIssue() {
-        return ptmIssue;
-    }
-
-    /**
-     * Returns the number of PSMs where a protein was missing.
-     *
-     * @return the number of PSMs where a protein was missing
-     */
-    public int getMissingProteins() {
-        return missingProteins;
-    }
-
-    /**
-     * Returns the number of PSMs retained after filtering.
-     *
-     * @return the number of PSMs retained after filtering
-     */
-    public int getnRetained() {
-        return nRetained;
-    }
-
-    /**
-     * Returns the different charges found.
-     *
-     * @return the different charges found
-     */
-    public HashSet<Integer> getCharges() {
-        return charges;
-    }
-
-    /**
-     * Returns the maximal peptide mass error found in ppm.
-     *
-     * @return the maximal peptide mass error found in ppm
-     */
-    public double getMaxPeptideErrorPpm() {
-        return maxPeptideErrorPpm;
-    }
-
-    /**
-     * Returns the maximal peptide mass error found in Da.
-     *
-     * @return the maximal peptide mass error found in Da
-     */
-    public double getMaxPeptideErrorDa() {
-        return maxPeptideErrorDa;
-    }
-
-    /**
-     * Returns the maximal tag mass error found in ppm.
-     *
-     * @return the maximal tag mass error found in ppm
-     */
-    public double getMaxTagErrorPpm() {
-        return maxTagErrorPpm;
-    }
-
-    /**
-     * Returns the maximal tag mass error found in Da.
-     *
-     * @return the maximal tag mass error found in Da
-     */
-    public double getMaxTagErrorDa() {
-        return maxTagErrorDa;
-    }
-
-    /**
-     * Private runnable to import PSMs.
-     */
-    private class PsmImporterRunnable implements Runnable {
-
-        /**
-         * The spectrum match to import.
-         */
-        private final SpectrumMatch spectrumMatch;
-
-        /**
-         * The waiting handler.
-         */
-        private final WaitingHandler waitingHandler;
-
-        /**
-         * The peptide spectrum annotator used to annotate spectra for this
-         * thread.
-         */
-        private final PeptideSpectrumAnnotator peptideSpectrumAnnotator = new PeptideSpectrumAnnotator();
-
-        /**
-         * Constructor.
-         *
-         * @param spectrumMatch the match to import
-         * @param waitingHandler a waiting handler to display progress and allow
-         * canceling the process
-         */
-        public PsmImporterRunnable(SpectrumMatch spectrumMatch, WaitingHandler waitingHandler) {
-            this.spectrumMatch = spectrumMatch;
-            this.waitingHandler = waitingHandler;
-        }
-
-        @Override
-        public void run() {
-
-            try {
-                if (!waitingHandler.isRunCanceled()) {
-                    importPsm(spectrumMatch, peptideSpectrumAnnotator, waitingHandler);
-                }
-            } catch (Exception e) {
-                if (!waitingHandler.isRunCanceled()) {
-                    exceptionHandler.catchException(e);
-                    waitingHandler.setRunCanceled();
-                }
-            }
-        }
-    }
-}
+package eu.isas.peptideshaker.fileimport;
+
+import com.compomics.mascotdatfile.util.io.MascotIdfileReader;
+import com.compomics.util.exceptions.ExceptionHandler;
+import com.compomics.util.experiment.biology.modifications.Modification;
+import com.compomics.util.experiment.biology.modifications.ModificationFactory;
+import com.compomics.util.experiment.biology.proteins.Peptide;
+import com.compomics.util.experiment.identification.Advocate;
+import com.compomics.util.experiment.identification.Identification;
+import com.compomics.util.gui.parameters.identification.IdentificationAlgorithmParameter;
+import com.compomics.util.experiment.identification.spectrum_assumptions.PeptideAssumption;
+import com.compomics.util.parameters.identification.search.SearchParameters;
+import com.compomics.util.experiment.identification.protein_sequences.SequenceFactory;
+import com.compomics.util.experiment.identification.SpectrumIdentificationAssumption;
+import com.compomics.util.experiment.identification.spectrum_assumptions.TagAssumption;
+import com.compomics.util.parameters.identification.tool_specific.AndromedaParameters;
+import com.compomics.util.parameters.identification.tool_specific.OmssaParameters;
+import com.compomics.util.parameters.identification.tool_specific.XtandemParameters;
+import com.compomics.util.experiment.identification.matches.ModificationMatch;
+import com.compomics.util.experiment.identification.matches.SpectrumMatch;
+import com.compomics.util.experiment.identification.modification.PtmSiteMapping;
+import com.compomics.util.experiment.identification.spectrum_annotation.spectrum_annotators.PeptideSpectrumAnnotator;
+import com.compomics.util.experiment.io.identification.IdfileReader;
+import com.compomics.util.experiment.io.identification.idfilereaders.AndromedaIdfileReader;
+import com.compomics.util.experiment.io.identification.idfilereaders.DirecTagIdfileReader;
+import com.compomics.util.experiment.io.identification.idfilereaders.MsAmandaIdfileReader;
+import com.compomics.util.experiment.io.identification.idfilereaders.MzIdentMLIdfileReader;
+import com.compomics.util.experiment.io.identification.idfilereaders.PepxmlIdfileReader;
+import com.compomics.util.experiment.io.identification.idfilereaders.TideIdfileReader;
+import com.compomics.util.experiment.mass_spectrometry.spectra.Spectrum;
+import com.compomics.util.experiment.mass_spectrometry.SpectrumFactory;
+import com.compomics.util.experiment.identification.filtering.PeptideAssumptionFilter;
+import com.compomics.util.parameters.identification.IdentificationParameters;
+import com.compomics.util.parameters.identification.search.ModificationParameters;
+import com.compomics.util.experiment.io.identification.idfilereaders.NovorIdfileReader;
+import com.compomics.util.experiment.io.identification.idfilereaders.OnyaseIdfileReader;
+import com.compomics.util.parameters.tools.ProcessingParameters;
+import com.compomics.util.parameters.identification.advanced.SequenceMatchingParameters;
+import com.compomics.util.waiting.WaitingHandler;
+import de.proteinms.omxparser.util.OMSSAIdfileReader;
+import de.proteinms.xtandemparser.parser.XTandemIdfileReader;
+import eu.isas.peptideshaker.scoring.maps.InputMap;
+import eu.isas.peptideshaker.scoring.psm_scoring.BestMatchSelection;
+import java.io.File;
+import java.io.IOException;
+import java.sql.SQLException;
+import java.util.ArrayList;
+import java.util.Collections;
+import java.util.HashMap;
+import java.util.HashSet;
+import java.util.LinkedList;
+import java.util.concurrent.ExecutorService;
+import java.util.concurrent.Executors;
+import java.util.concurrent.TimeUnit;
+import uk.ac.ebi.jmzml.xml.io.MzMLUnmarshallerException;
+import static eu.isas.peptideshaker.fileimport.FileImporter.PTM_MASS_TOLERANCE;
+import org.apache.commons.math.MathException;
+
+/**
+ * This class can be used to import PSMs from search engine results.
+ *
+ * @author Marc Vaudel
+ */
+public class PsmImporter {
+
+    /**
+     * The protein sequence factory.
+     */
+    private final SequenceFactory sequenceFactory = SequenceFactory.getInstance();
+    /**
+     * The PTM factory.
+     */
+    private final ModificationFactory ptmFactory = ModificationFactory.getInstance();
+    /**
+     * The spectrum factory.
+     */
+    private final SpectrumFactory spectrumFactory = SpectrumFactory.getInstance();
+    /**
+     * Indicates whether the check for X!Tandem modifications was done.
+     */
+    private boolean xTandemPtmsCheck = false;
+    /**
+     * The number of first hits.
+     */
+    private long nPSMs = 0;
+    /**
+     * The total number of hits.
+     */
+    private long nHitsTotal = 0;
+    /**
+     * The processing preferences.
+     */
+    private final ProcessingParameters processingPreferences;
+    /**
+     * The progress of the import.
+     */
+    private int progress = 0;
+    /**
+     * The number of PSMs which did not pass the import filters.
+     */
+    private int psmsRejected = 0;
+    /**
+     * The number of PSMs which were rejected due to a protein issue.
+     */
+    private int proteinIssue = 0;
+    /**
+     * The number of PSMs which were rejected due to a peptide issue.
+     */
+    private int peptideIssue = 0;
+    /**
+     * The number of PSMs which were rejected due to a precursor issue.
+     */
+    private int precursorIssue = 0;
+    /**
+     * The number of PSMs which were rejected due to a PTM issue.
+     */
+    private int ptmIssue = 0;
+    /**
+     * The number of retained first hits.
+     */
+    private int nRetained = 0;
+    /**
+     * The number of PTMs where no protein was found.
+     */
+    private int missingProteins = 0;
+    /**
+     * The id file reader where the PSMs are from.
+     */
+    private final IdfileReader fileReader;
+    /**
+     * The identification file where the PSMs are from.
+     */
+    private final File idFile;
+    /**
+     * List of ignored modifications.
+     */
+    private final HashSet<Integer> ignoredModifications = new HashSet<>(2);
+    /**
+     * The maximal peptide mass error found in ppm.
+     */
+    private double maxPeptideErrorPpm = 0;
+    /**
+     * The maximal peptide mass error found in Da.
+     */
+    private double maxPeptideErrorDa = 0;
+    /**
+     * The maximal tag mass error found in ppm.
+     */
+    private double maxTagErrorPpm = 0;
+    /**
+     * The maximal tag mass error found in Da.
+     */
+    private double maxTagErrorDa = 0;
+    /**
+     * The amount added per amino acid residue as part of the reference mass
+     * when converting Dalton tolerances to ppm.
+     */
+    private final double amountPerAminoAcidResidue = 100.0;
+    /**
+     * List of charges found.
+     */
+    private final HashSet<Integer> charges = new HashSet<>();
+    /**
+     * List of one hit wonders.
+     */
+    private final HashSet<String> singleProteinList;
+    /**
+     * Map of proteins found several times with the number of times they
+     * appeared as first hit.
+     */
+    private final HashMap<String, Integer> proteinCount;
+    /**
+     * The identification object database.
+     */
+    private final Identification identification;
+    /**
+     * The input map.
+     */
+    private final InputMap inputMap;
+    /**
+     * The exception handler.
+     */
+    private final ExceptionHandler exceptionHandler;
+    /**
+     * The identification parameters.
+     */
+    private final IdentificationParameters identificationParameters;
+
+    /**
+     * Constructor.
+     *
+     * @param identificationParameters the identification parameters
+     * @param processingPreferences the processing preferences
+     * @param fileReader the reader of the file which the matches are imported
+     * from
+     * @param idFile the file which the matches are imported from
+     * @param identification the identification object where to store the
+     * matches
+     * @param inputMap the input map to use for scoring
+     * @param proteinCount the protein count of this project
+     * @param singleProteinList list of one hit wonders for this project
+     * @param exceptionHandler handler for exceptions
+     */
+    public PsmImporter(IdentificationParameters identificationParameters, ProcessingParameters processingPreferences, IdfileReader fileReader, File idFile,
+            Identification identification, InputMap inputMap, HashMap<String, Integer> proteinCount, HashSet<String> singleProteinList,
+            ExceptionHandler exceptionHandler) {
+        this.identificationParameters = identificationParameters;
+        this.processingPreferences = processingPreferences;
+        this.fileReader = fileReader;
+        this.idFile = idFile;
+        this.identification = identification;
+        this.inputMap = inputMap;
+        this.proteinCount = proteinCount;
+        this.singleProteinList = singleProteinList;
+        this.exceptionHandler = exceptionHandler;
+    }
+
+    /**
+     * Imports PSMs.
+     *
+     * @param idFileSpectrumMatches the PSMs to import
+     * @param nThreads the number of threads to use
+     * @param waitingHandler waiting handler to display progress and allow
+     * canceling the import
+     *
+     * @throws IOException exception thrown whenever an IO exception occurred
+     * while reading or writing to a file
+     * @throws InterruptedException exception thrown whenever a threading issue
+     * occurred while
+     * @throws SQLException exception thrown whenever an SQL exception occurred
+     * while interacting with the database
+     * @throws ClassNotFoundException exception thrown whenever an exception
+     * occurred while deserializing an object
+     * @throws MzMLUnmarshallerException exception thrown whenever an exception
+     * occurred while reading an mzML file
+     */
+    public void importPsms(LinkedList<SpectrumMatch> idFileSpectrumMatches, int nThreads, WaitingHandler waitingHandler)
+            throws IOException, SQLException, InterruptedException, ClassNotFoundException, MzMLUnmarshallerException {
+
+        ExecutorService pool = Executors.newFixedThreadPool(nThreads);
+        while (!idFileSpectrumMatches.isEmpty()) {
+            SpectrumMatch match = idFileSpectrumMatches.pollLast();
+            PsmImporterRunnable psmImporterRunnable = new PsmImporterRunnable(match, waitingHandler);
+            pool.submit(psmImporterRunnable);
+            if (waitingHandler.isRunCanceled()) {
+                pool.shutdownNow();
+                return;
+            }
+        }
+        pool.shutdown();
+        if (!pool.awaitTermination(1, TimeUnit.DAYS)) {
+            throw new InterruptedException("PSM import timed out. Please contact the developers.");
+        }
+    }
+
+    /**
+     * Imports a PSM.
+     *
+     * @param algorithmMatch the spectrum match to import
+     * @param peptideSpectrumAnnotator the spectrum annotator to use to annotate
+     * spectra
+     * @param waitingHandler waiting handler to display progress and allow
+     * canceling the import
+     *
+     * @throws IOException exception thrown whenever an IO exception occurred
+     * while reading or writing to a file
+     * @throws InterruptedException exception thrown whenever a threading issue
+     * occurred while
+     * @throws SQLException exception thrown whenever an SQL exception occurred
+     * while interacting with the database
+     * @throws ClassNotFoundException exception thrown whenever an exception
+     * occurred while deserializing an object
+     * @throws MzMLUnmarshallerException exception thrown whenever an exception
+     * occurred while reading an mzML file
+     * @throws org.apache.commons.math.MathException exception thrown if a math
+     * exception occurred when estimating the noise level
+     */
+    private void importPsm(SpectrumMatch algorithmMatch, PeptideSpectrumAnnotator peptideSpectrumAnnotator, WaitingHandler waitingHandler)
+            throws IOException, SQLException, InterruptedException, ClassNotFoundException, MzMLUnmarshallerException, MathException {
+
+        nPSMs++;
+
+        importAssumptions(algorithmMatch, peptideSpectrumAnnotator, waitingHandler);
+
+        String spectrumKey = algorithmMatch.getKey();
+
+        SpectrumMatch dbMatch = (SpectrumMatch) identification.retrieveObject(spectrumKey);
+
+        if (dbMatch != null) {
+
+            HashMap<Integer, HashMap<Double, ArrayList<SpectrumIdentificationAssumption>>> newAssumptions = algorithmMatch.getAssumptionsMap();
+            HashMap<Integer, HashMap<Double, ArrayList<SpectrumIdentificationAssumption>>> dbAssumptions = dbMatch.getAssumptionsMap();
+            mergeAssumptions(newAssumptions, dbAssumptions);
+            
+        } else {
+            identification.addObject(algorithmMatch.getKey(), algorithmMatch);           
+        }
+        
+        if (waitingHandler.isRunCanceled()) {
+            return;
+        }
+        waitingHandler.setSecondaryProgressCounter(++progress);
+    }
+
+    /**
+     * Extracts the assumptions and adds them to the provided map.
+     *
+     * @param matchAssumptions the match assumptions
+     * @param combinedAssumptions the combined assumptions
+     */
+    private void mergeAssumptions(HashMap<Integer, HashMap<Double, ArrayList<SpectrumIdentificationAssumption>>> matchAssumptions, HashMap<Integer, HashMap<Double, ArrayList<SpectrumIdentificationAssumption>>> combinedAssumptions) {
+
+        for (Integer algorithm : matchAssumptions.keySet()) {
+            HashMap<Double, ArrayList<SpectrumIdentificationAssumption>> algorithmMap = matchAssumptions.get(algorithm);
+            HashMap<Double, ArrayList<SpectrumIdentificationAssumption>> combinedAlgorithmMap = combinedAssumptions.get(algorithm);
+            if (combinedAlgorithmMap == null) {
+                combinedAlgorithmMap = new HashMap<>(algorithmMap.size());
+            }
+            for (Double score : algorithmMap.keySet()) {
+                ArrayList<SpectrumIdentificationAssumption> scoreAssumptions = algorithmMap.get(score);
+                ArrayList<SpectrumIdentificationAssumption> combinedScoreAssumptions = combinedAlgorithmMap.get(score);
+                if (combinedScoreAssumptions == null) {
+                    combinedScoreAssumptions = new ArrayList<>(scoreAssumptions.size());
+                }
+                combinedScoreAssumptions.addAll(scoreAssumptions);
+            }
+        }
+    }
+
+    /**
+     * Import the assumptions. Maps algorithm specific PTMs to the compomics
+     * utilities structure. Relocates aberrant modifications and removes
+     * assumptions where not all PTMs are mapped. Verifies whether there is a
+     * best match for the spectrum according to the search engine score.
+     *
+     * @param spectrumMatch the spectrum match to import
+     * @param assumptions the assumptions to import
+     * @param peptideSpectrumAnnotator the spectrum annotator to use to annotate
+     * spectra
+     * @param waitingHandler waiting handler to display progress and allow
+     * canceling the import
+     *
+     * @throws IOException exception thrown whenever an IO exception occurred
+     * while reading or writing to a file
+     * @throws InterruptedException exception thrown whenever a threading issue
+     * occurred while
+     * @throws SQLException exception thrown whenever an SQL exception occurred
+     * while interacting with the database
+     * @throws ClassNotFoundException exception thrown whenever an exception
+     * occurred while deserializing an object
+     * @throws MzMLUnmarshallerException exception thrown whenever an exception
+     * occurred while reading an mzML file
+     * @throws org.apache.commons.math.MathException exception thrown if a math
+     * exception occurred when estimating the noise level
+     */
+    private void importAssumptions(SpectrumMatch spectrumMatch, PeptideSpectrumAnnotator peptideSpectrumAnnotator, WaitingHandler waitingHandler)
+            throws IOException, SQLException, InterruptedException, ClassNotFoundException, MzMLUnmarshallerException, MathException {
+
+        PeptideAssumptionFilter peptideAssumptionFilter = identificationParameters.getPeptideAssumptionFilter();
+        SequenceMatchingParameters sequenceMatchingPreferences = identificationParameters.getSequenceMatchingPreferences();
+        SequenceMatchingParameters ptmSequenceMatchingPreferences = identificationParameters.getPtmScoringPreferences().getSequenceMatchingPreferences();
+        SearchParameters searchParameters = identificationParameters.getSearchParameters();
+
+        String spectrumKey = spectrumMatch.getKey();
+        String spectrumFileName = Spectrum.getSpectrumFile(spectrumKey);
+        String spectrumTitle = Spectrum.getSpectrumTitle(spectrumKey);
+
+        HashMap<Integer, HashMap<Double, ArrayList<SpectrumIdentificationAssumption>>> assumptions = spectrumMatch.getAssumptionsMap();
+
+        nHitsTotal += assumptions.values().stream()
+                .flatMap(assumptionsForAdvocate -> assumptionsForAdvocate.values().stream())
+                .mapToInt(assumptionAtScore -> assumptionAtScore.size())
+                .sum();
+
+        for (int advocateId : spectrumMatch.getAssumptionsMap().keySet()) {
+
+            if (advocateId == Advocate.xtandem.getIndex()) {
+                verifyXTandemPtms();
+            }
+
+            HashMap<Double, ArrayList<SpectrumIdentificationAssumption>> assumptionsForAdvocate = assumptions.get(advocateId);
+
+            // Map PTMs
+            HashSet<Double> scores = new HashSet<>(assumptionsForAdvocate.keySet());
+            for (Double eValue : scores) {
+
+                ArrayList<SpectrumIdentificationAssumption> oldAssumptions = assumptionsForAdvocate.get(eValue);
+                ArrayList<SpectrumIdentificationAssumption> newAssumptions = new ArrayList<>(oldAssumptions.size());
+
+                for (SpectrumIdentificationAssumption assumption : oldAssumptions) {
+
+                    if (assumption instanceof PeptideAssumption) {
+
+                        PeptideAssumption peptideAssumption = (PeptideAssumption) assumption;
+                        Peptide peptide = peptideAssumption.getPeptide();
+                        String peptideSequence = peptide.getSequence();
+
+                        // kick out peptides that are too long or too short
+                        if (peptideSequence.length() >= peptideAssumptionFilter.getMinPepLength() && peptideSequence.length() <= peptideAssumptionFilter.getMaxPepLength()) {
+
+                            // map the algorithm specific modifications on utilities modifications
+                            // If there are not enough sites to put them all on the sequence, add an unknown modification
+                            // Note: this needs to be done for tag based assumptions as well since the protein mapping can return erroneous modifications for some pattern based PTMs
+                            ModificationParameters modificationProfile = searchParameters.getModificationParameters();
+
+                            // set the matching type to amino acid for the fixed ptms
+                            boolean fixedPtmIssue = false;
+                            try {
+                                ptmFactory.checkFixedModifications(modificationProfile, peptide, sequenceMatchingPreferences, ptmSequenceMatchingPreferences);
+                            } catch (IllegalArgumentException e) {
+                                if (peptideAssumptionFilter.removeUnknownPTMs()) {
+                                    // Exclude peptides with aberrant PTM mapping
+                                    System.out.println(e.getMessage());
+                                    ptmIssue++;
+                                    fixedPtmIssue = true;
+                                } else {
+                                    throw e;
+                                }
+                            }
+
+                            if (!fixedPtmIssue) {
+
+                                HashMap<Integer, ArrayList<String>> expectedNames = new HashMap<>();
+                                HashMap<ModificationMatch, ArrayList<String>> modNames = new HashMap<>();
+
+                                if (peptide.isModified()) {
+                                    for (ModificationMatch modMatch : peptide.getModificationMatches()) {
+                                        HashMap<Integer, ArrayList<String>> tempNames = new HashMap<>();
+                                        if (modMatch.getVariable()) {
+                                            String sePTM = modMatch.getModification();
+                                            if (fileReader instanceof OMSSAIdfileReader) {
+                                                OmssaParameters omssaParameters = (OmssaParameters) searchParameters.getIdentificationAlgorithmParameter(Advocate.omssa.getIndex());
+                                                if (!omssaParameters.hasPtmIndexes()) {
+                                                    throw new IllegalArgumentException("OMSSA modification indexes not set in the search parameters.");
+                                                }
+                                                Integer omssaIndex = null;
+                                                try {
+                                                    omssaIndex = new Integer(sePTM);
+                                                } catch (Exception e) {
+                                                    throw new IllegalArgumentException("Impossible to parse OMSSA modification index " + sePTM + ".");
+                                                }
+                                                String omssaName = omssaParameters.getModificationName(omssaIndex);
+                                                if (omssaName == null) {
+                                                    if (!ignoredModifications.contains(omssaIndex)) {
+                                                        waitingHandler.appendReport("Impossible to find OMSSA modification of index "
+                                                                + omssaIndex + ". The corresponding peptides will be ignored.", true, true);
+                                                        ignoredModifications.add(omssaIndex);
+                                                    }
+                                                    omssaName = ModificationFactory.unknownPTM.getName();
+                                                }
+                                                tempNames = ptmFactory.getExpectedPTMs(modificationProfile, peptide, omssaName, PTM_MASS_TOLERANCE, sequenceMatchingPreferences, ptmSequenceMatchingPreferences);
+                                            } else if (fileReader instanceof AndromedaIdfileReader) {
+                                                AndromedaParameters andromedaParameters = (AndromedaParameters) searchParameters.getIdentificationAlgorithmParameter(Advocate.andromeda.getIndex());
+                                                if (!andromedaParameters.hasPtmIndexes()) {
+                                                    throw new IllegalArgumentException("Andromeda modification indexes not set in the search parameters.");
+                                                }
+                                                Integer andromedaIndex = null;
+                                                try {
+                                                    andromedaIndex = new Integer(sePTM);
+                                                } catch (Exception e) {
+                                                    throw new IllegalArgumentException("Impossible to parse Andromeda modification index " + sePTM + ".");
+                                                }
+                                                String andromedaName = andromedaParameters.getModificationName(andromedaIndex);
+                                                if (andromedaName == null) {
+                                                    if (!ignoredModifications.contains(andromedaIndex)) {
+                                                        waitingHandler.appendReport("Impossible to find Andromeda modification of index "
+                                                                + andromedaIndex + ". The corresponding peptides will be ignored.", true, true);
+                                                        ignoredModifications.add(andromedaIndex);
+                                                    }
+                                                    andromedaName = ModificationFactory.unknownPTM.getName();
+                                                }
+                                                tempNames = ptmFactory.getExpectedPTMs(modificationProfile, peptide, andromedaName, PTM_MASS_TOLERANCE, sequenceMatchingPreferences, ptmSequenceMatchingPreferences);
+                                            } else if (fileReader instanceof MascotIdfileReader
+                                                    || fileReader instanceof XTandemIdfileReader
+                                                    || fileReader instanceof MsAmandaIdfileReader
+                                                    || fileReader instanceof MzIdentMLIdfileReader
+                                                    || fileReader instanceof PepxmlIdfileReader
+                                                    || fileReader instanceof TideIdfileReader) {
+                                                String[] parsedName = sePTM.split("@");
+                                                Double seMass;
+                                                try {
+                                                    seMass = new Double(parsedName[0]);
+                                                } catch (Exception e) {
+                                                    throw new IllegalArgumentException("Impossible to parse \'" + sePTM + "\' as a tagged modification.\n"
+                                                            + "Error encountered in peptide " + peptideSequence + " spectrum " + spectrumTitle + " in spectrum file "
+                                                            + spectrumFileName + ".\n" + "Identification file: " + idFile.getName());
+                                                }
+                                                tempNames = ptmFactory.getExpectedPTMs(modificationProfile, peptide, seMass, PTM_MASS_TOLERANCE, sequenceMatchingPreferences, ptmSequenceMatchingPreferences);
+                                            } else if (fileReader instanceof DirecTagIdfileReader
+                                                    || fileReader instanceof NovorIdfileReader
+                                                    || fileReader instanceof OnyaseIdfileReader) {
+                                                Modification ptm = ptmFactory.getModification(sePTM);
+                                                if (ptm == ModificationFactory.unknownPTM) {
+                                                    throw new IllegalArgumentException("PTM not recognized spectrum " + spectrumTitle + " of file " + spectrumFileName + ".");
+                                                }
+                                                tempNames = ptmFactory.getExpectedPTMs(modificationProfile, peptide, ptm.getMass(), PTM_MASS_TOLERANCE, sequenceMatchingPreferences, ptmSequenceMatchingPreferences);
+                                            } else {
+                                                throw new IllegalArgumentException("PTM mapping not implemented for the parsing of " + idFile.getName() + ".");
+                                            }
+
+                                            HashSet<String> allNames = new HashSet<>();
+                                            for (ArrayList<String> namesAtAA : tempNames.values()) {
+                                                for (String name : namesAtAA) {
+                                                    allNames.add(name);
+                                                }
+                                            }
+                                            modNames.put(modMatch, new ArrayList<>(allNames));
+                                            for (int pos : tempNames.keySet()) {
+                                                ArrayList<String> namesAtPosition = expectedNames.get(pos);
+                                                if (namesAtPosition == null) {
+                                                    namesAtPosition = new ArrayList<>(2);
+                                                    expectedNames.put(pos, namesAtPosition);
+                                                }
+                                                for (String ptmName : tempNames.get(pos)) {
+                                                    if (!namesAtPosition.contains(ptmName)) {
+                                                        namesAtPosition.add(ptmName);
+                                                    }
+                                                }
+                                            }
+                                        }
+                                    }
+                                }
+                                initialPtmMapping(peptide, expectedNames, modNames, searchParameters);
+                                newAssumptions.add(assumption);
+                            }
+                        } else {
+                            peptideIssue++;
+                        }
+                    }
+                }
+
+                // see if we have any assumptions left
+                if (!newAssumptions.isEmpty()) {
+                    assumptionsForAdvocate.put(eValue, newAssumptions);
+                } else {
+                    assumptionsForAdvocate.remove(eValue);
+                }
+            }
+
+            // try to find the best peptide hit passing the initial filters
+            PeptideAssumption firstPeptideHit = null;
+            PeptideAssumption firstPeptideHitNoProtein = null;
+            TagAssumption firstTagHit = null;
+            if (!assumptionsForAdvocate.isEmpty()) {
+                ArrayList<Double> eValues = new ArrayList<>(assumptionsForAdvocate.keySet());
+                Collections.sort(eValues);
+                for (Double eValue : eValues) {
+                    ArrayList<PeptideAssumption> firstHits = new ArrayList<>(1);
+                    ArrayList<PeptideAssumption> firstHitsNoProteins = new ArrayList<>(1);
+                    for (SpectrumIdentificationAssumption assumption : assumptionsForAdvocate.get(eValue)) {
+                        if (assumption instanceof PeptideAssumption) {
+                            PeptideAssumption peptideAssumption = (PeptideAssumption) assumption;
+                            Peptide peptide = peptideAssumption.getPeptide();
+                            boolean filterPassed = true;
+                            if (!peptideAssumptionFilter.validatePeptide(peptide, sequenceMatchingPreferences, searchParameters.getDigestionParameters())) {
+                                filterPassed = false;
+                                peptideIssue++;
+                            } else if (!peptideAssumptionFilter.validateModifications(peptide, sequenceMatchingPreferences, ptmSequenceMatchingPreferences, searchParameters.getModificationParameters())) {
+                                filterPassed = false;
+                                ptmIssue++;
+                            } else if (!peptideAssumptionFilter.validatePrecursor(peptideAssumption, spectrumKey, spectrumFactory, searchParameters)) {
+                                filterPassed = false;
+                                precursorIssue++;
+                            } else if (!peptideAssumptionFilter.validateProteins(peptide, sequenceMatchingPreferences)) {
+                                filterPassed = false;
+                                proteinIssue++;
+                            } else {
+                                ArrayList<String> accessions = peptide.getParentProteins(sequenceMatchingPreferences);
+                                if (accessions == null || accessions.isEmpty()) {
+                                    missingProteins++;
+                                    filterPassed = false;
+                                    if (firstPeptideHitNoProtein != null) {
+                                        firstHitsNoProteins.add(peptideAssumption);
+                                    }
+                                }
+                            }
+
+                            if (filterPassed) {
+                                firstHits.add(peptideAssumption);
+                            }
+                        }
+                    }
+                    if (!firstHits.isEmpty()) {
+                        firstPeptideHit = BestMatchSelection.getBestHit(spectrumKey, firstHits, proteinCount, sequenceMatchingPreferences, identificationParameters, peptideSpectrumAnnotator);
+                    }
+                    if (firstPeptideHit != null) {
+                        inputMap.addEntry(advocateId, spectrumFileName, firstPeptideHit.getScore(), firstPeptideHit.getPeptide().isDecoy(sequenceMatchingPreferences));
+                        nRetained++;
+                        break;
+                    } else if (!firstHitsNoProteins.isEmpty()) {
+                        // See if a peptide without protein can be a best match
+                        firstPeptideHitNoProtein = BestMatchSelection.getBestHit(spectrumKey, firstHits, proteinCount, sequenceMatchingPreferences, identificationParameters, peptideSpectrumAnnotator);
+                    }
+                }
+                if (firstPeptideHit != null) {
+                    checkPeptidesMassErrorsAndCharges(spectrumKey, firstPeptideHit);
+                }
+                if (firstPeptideHit == null) {
+                    // Check if a peptide with no protein can be a good candidate
+                    if (firstPeptideHitNoProtein != null) {
+                        checkPeptidesMassErrorsAndCharges(spectrumKey, firstPeptideHitNoProtein);
+                    } else {
+                        // Try to find the best tag hit
+                        eValues = new ArrayList<>(assumptionsForAdvocate.keySet());
+                        Collections.sort(eValues);
+                        for (Double eValue : eValues) {
+                            for (SpectrumIdentificationAssumption assumption : assumptionsForAdvocate.get(eValue)) {
+                                if (assumption instanceof TagAssumption) {
+                                    TagAssumption tagAssumption = (TagAssumption) assumption;
+                                    firstTagHit = tagAssumption;
+                                    checkTagMassErrorsAndCharge(spectrumKey, tagAssumption);
+                                    break;
+                                }
+                            }
+                            if (firstTagHit != null) {
+                                break;
+                            }
+                        }
+                    }
+                }
+                if (firstPeptideHit == null && firstPeptideHitNoProtein == null && firstTagHit == null) {
+                    psmsRejected++;
+                }
+            }
+        }
+    }
+
+    /**
+     * Attempts at guessing whether a peptide as parsed from the search engine
+     * results can carry a protein terminal PTM.
+     *
+     * @param fileReader the file reader used for the parsing
+     * @param searchParameters the search parameters
+     * @param peptide the peptide of interest
+     * @param terminalModificationMasses convenience list containing the masses
+     * of protein terminal PTMs
+     *
+     * @return true if the peptide can carry protein terminal PTM.
+     */
+    public static boolean hasPotentialTerminalModification(IdfileReader fileReader, SearchParameters searchParameters, Peptide peptide, LinkedList<Double> terminalModificationMasses) {
+        ModificationFactory ptmFactory = ModificationFactory.getInstance();
+        for (ModificationMatch modificationMatch : peptide.getModificationMatches()) {
+            String sePTM = modificationMatch.getModification();
+            if (fileReader instanceof OMSSAIdfileReader) {
+                OmssaParameters omssaParameters = (OmssaParameters) searchParameters.getIdentificationAlgorithmParameter(Advocate.omssa.getIndex());
+                if (!omssaParameters.hasPtmIndexes()) {
+                    throw new IllegalArgumentException("OMSSA modification indexes not set in the search parameters.");
+                }
+                Integer omssaIndex;
+                try {
+                    omssaIndex = new Integer(sePTM);
+                } catch (Exception e) {
+                    throw new IllegalArgumentException("Impossible to parse OMSSA modification index " + sePTM + ".");
+                }
+                String ptmName = omssaParameters.getModificationName(omssaIndex);
+                if (ptmName != null) {
+                    Modification ptm = ptmFactory.getModification(ptmName);
+                    if (ptm.getModificationType() == Modification.MODC
+                            || ptm.getModificationType() == Modification.MODCAA
+                            || ptm.getModificationType() == Modification.MODN
+                            || ptm.getModificationType() == Modification.MODNAA) {
+                        return true;
+                    }
+                }
+            } else if (fileReader instanceof AndromedaIdfileReader) {
+                AndromedaParameters andromedaParameters = (AndromedaParameters) searchParameters.getIdentificationAlgorithmParameter(Advocate.andromeda.getIndex());
+                if (!andromedaParameters.hasPtmIndexes()) {
+                    throw new IllegalArgumentException("Andromeda modification indexes not set in the search parameters.");
+                }
+                Integer andromedaIndex = null;
+                try {
+                    andromedaIndex = new Integer(sePTM);
+                } catch (Exception e) {
+                    throw new IllegalArgumentException("Impossible to parse Andromdea modification index " + sePTM + ".");
+                }
+                String ptmName = andromedaParameters.getModificationName(andromedaIndex);
+                if (ptmName != null) {
+                    Modification ptm = ptmFactory.getModification(ptmName);
+                    if (ptm.getModificationType() == Modification.MODC
+                            || ptm.getModificationType() == Modification.MODCAA
+                            || ptm.getModificationType() == Modification.MODN
+                            || ptm.getModificationType() == Modification.MODNAA) {
+                        return true;
+                    }
+                }
+            } else if (fileReader instanceof MascotIdfileReader
+                    || fileReader instanceof XTandemIdfileReader
+                    || fileReader instanceof MsAmandaIdfileReader
+                    || fileReader instanceof MzIdentMLIdfileReader
+                    || fileReader instanceof PepxmlIdfileReader
+                    || fileReader instanceof TideIdfileReader) {
+                String[] parsedName = sePTM.split("@");
+                Double seMass;
+                try {
+                    seMass = new Double(parsedName[0]);
+                    for (Double terminalModificationMass : terminalModificationMasses) {
+                        if (Math.abs(seMass - terminalModificationMass) < 0.1) {
+                            return true;
+                        }
+                    }
+                } catch (Exception e) {
+                    throw new IllegalArgumentException("Impossible to parse \'" + sePTM + "\' as a modification.");
+                }
+            } else if (fileReader instanceof DirecTagIdfileReader
+                    || fileReader instanceof NovorIdfileReader
+                    || fileReader instanceof OnyaseIdfileReader) {
+                Modification ptm = ptmFactory.getModification(sePTM);
+                if (ptm.getModificationType() == Modification.MODC
+                        || ptm.getModificationType() == Modification.MODCAA
+                        || ptm.getModificationType() == Modification.MODN
+                        || ptm.getModificationType() == Modification.MODNAA) {
+                    return true;
+                }
+            } else {
+                throw new IllegalArgumentException("PTM mapping not implemented for the parsing of " + fileReader.getClass() + ".");
+            }
+        }
+        return false;
+    }
+
+    /**
+     * Makes an initial PTM mapping based on the search engine results and the
+     * compatibility to the searched PTMs.
+     *
+     * @param peptide the peptide
+     * @param expectedNames the expected PTMs
+     * @param modNames the modification names possible for every modification
+     * match
+     * @param searchParameters the search parameters
+     */
+    private void initialPtmMapping(Peptide peptide, HashMap<Integer, ArrayList<String>> expectedNames, HashMap<ModificationMatch, ArrayList<String>> modNames, SearchParameters searchParameters) {
+        ModificationParameters modificationProfile = searchParameters.getModificationParameters();
+        int peptideLength = peptide.getSequence().length();
+
+        // If a terminal modification cannot be elsewhere lock the terminus
+        ModificationMatch nTermModification = null;
+        if (peptide.isModified()) {
+            for (ModificationMatch modMatch : peptide.getModificationMatches()) {
+                if (modMatch.getVariable() && !modMatch.getModification().equals(ModificationFactory.unknownPTM.getName())) {
+                    double refMass = getRefMass(modMatch.getModification(), searchParameters);
+                    int modSite = modMatch.getModificationSite();
+                    if (modSite == 1) {
+                        ArrayList<String> expectedNamesAtSite = expectedNames.get(modSite);
+                        if (expectedNamesAtSite != null) {
+                            ArrayList<String> filteredNamesAtSite = new ArrayList<>(expectedNamesAtSite.size());
+                            for (String ptmName : expectedNamesAtSite) {
+                                Modification ptm = ptmFactory.getModification(ptmName);
+                                if (Math.abs(ptm.getMass() - refMass) < searchParameters.getFragmentIonAccuracyInDaltons(amountPerAminoAcidResidue * peptideLength)) {
+                                    filteredNamesAtSite.add(ptmName);
+                                }
+                            }
+                            for (String modName : filteredNamesAtSite) {
+                                Modification ptm = ptmFactory.getModification(modName);
+                                if (ptm.isNTerm()) {
+                                    boolean otherPossibleMod = false;
+                                    for (String tempName : modificationProfile.getAllNotFixedModifications()) {
+                                        if (!tempName.equals(modName)) {
+                                            Modification tempPTM = ptmFactory.getModification(tempName);
+                                            if (tempPTM.getMass() == ptm.getMass() && !tempPTM.isNTerm()) {
+                                                otherPossibleMod = true;
+                                                break;
+                                            }
+                                        }
+                                    }
+                                    if (!otherPossibleMod) {
+                                        nTermModification = modMatch;
+                                        modMatch.setModification(modName);
+                                        break;
+                                    }
+                                }
+                            }
+                            if (nTermModification != null) {
+                                break;
+                            }
+                        }
+                    }
+                }
+            }
+            ModificationMatch cTermModification = null;
+            for (ModificationMatch modMatch : peptide.getModificationMatches()) {
+                if (modMatch.getVariable() && !modMatch.getModification().equals(ModificationFactory.unknownPTM.getName()) && modMatch != nTermModification) {
+                    double refMass = getRefMass(modMatch.getModification(), searchParameters);
+                    int modSite = modMatch.getModificationSite();
+                    if (modSite == peptideLength) {
+                        ArrayList<String> expectedNamesAtSite = expectedNames.get(modSite);
+                        if (expectedNamesAtSite != null) {
+                            ArrayList<String> filteredNamesAtSite = new ArrayList<>(expectedNamesAtSite.size());
+                            for (String ptmName : expectedNamesAtSite) {
+                                Modification ptm = ptmFactory.getModification(ptmName);
+                                if (Math.abs(ptm.getMass() - refMass) < searchParameters.getFragmentIonAccuracyInDaltons(amountPerAminoAcidResidue * peptideLength)) {
+                                    filteredNamesAtSite.add(ptmName);
+                                }
+                            }
+                            for (String modName : filteredNamesAtSite) {
+                                Modification ptm = ptmFactory.getModification(modName);
+                                if (ptm.isCTerm()) {
+                                    boolean otherPossibleMod = false;
+                                    for (String tempName : modificationProfile.getAllNotFixedModifications()) {
+                                        if (!tempName.equals(modName)) {
+                                            Modification tempPTM = ptmFactory.getModification(tempName);
+                                            if (tempPTM.getMass() == ptm.getMass() && !tempPTM.isCTerm()) {
+                                                otherPossibleMod = true;
+                                                break;
+                                            }
+                                        }
+                                    }
+                                    if (!otherPossibleMod) {
+                                        cTermModification = modMatch;
+                                        modMatch.setModification(modName);
+                                        break;
+                                    }
+                                }
+                            }
+                            if (cTermModification != null) {
+                                break;
+                            }
+                        }
+                    }
+                }
+            }
+
+            // Map the modifications according to search engine localization
+            HashMap<Integer, ArrayList<String>> siteToPtmMap = new HashMap<>(); // Site to ptm name including termini
+            HashMap<Integer, ModificationMatch> siteToMatchMap = new HashMap<>(); // Site to Modification match excluding termini
+            HashMap<ModificationMatch, Integer> matchToSiteMap = new HashMap<>(); // Modification match to site excluding termini
+            boolean allMapped = true;
+
+            for (ModificationMatch modMatch : peptide.getModificationMatches()) {
+                boolean mapped = false;
+                if (modMatch.getVariable() && modMatch != nTermModification && modMatch != cTermModification && !modMatch.getModification().equals(ModificationFactory.unknownPTM.getName())) {
+                    double refMass = getRefMass(modMatch.getModification(), searchParameters);
+                    int modSite = modMatch.getModificationSite();
+                    boolean terminal = false;
+                    ArrayList<String> expectedNamesAtSite = expectedNames.get(modSite);
+                    if (expectedNamesAtSite != null) {
+                        ArrayList<String> filteredNamesAtSite = new ArrayList<>(expectedNamesAtSite.size());
+                        ArrayList<String> modificationAtSite = siteToPtmMap.get(modSite);
+                        for (String ptmName : expectedNamesAtSite) {
+                            Modification ptm = ptmFactory.getModification(ptmName);
+                            if (Math.abs(ptm.getMass() - refMass) < searchParameters.getFragmentIonAccuracyInDaltons(amountPerAminoAcidResidue * peptideLength)
+                                    && (modificationAtSite == null || !modificationAtSite.contains(ptmName))) {
+                                filteredNamesAtSite.add(ptmName);
+                            }
+                        }
+                        if (filteredNamesAtSite.size() == 1) {
+                            String ptmName = filteredNamesAtSite.get(0);
+                            Modification ptm = ptmFactory.getModification(ptmName);
+                            if (ptm.isNTerm() && nTermModification == null) {
+                                nTermModification = modMatch;
+                                mapped = true;
+                            } else if (ptm.isCTerm() && cTermModification == null) {
+                                cTermModification = modMatch;
+                                mapped = true;
+                            } else if (!ptm.isNTerm() && !ptm.isCTerm()) {
+                                matchToSiteMap.put(modMatch, modSite);
+                                siteToMatchMap.put(modSite, modMatch);
+                                mapped = true;
+                            }
+                            if (mapped) {
+                                modMatch.setModification(ptmName);
+                                if (modificationAtSite == null) {
+                                    modificationAtSite = new ArrayList<>(2);
+                                    siteToPtmMap.put(modSite, modificationAtSite);
+                                }
+                                modificationAtSite.add(ptmName);
+                            }
+                        }
+                        if (!mapped) {
+                            if (filteredNamesAtSite.isEmpty()) {
+                                filteredNamesAtSite = expectedNamesAtSite;
+                            }
+                            if (modSite == 1) {
+                                Double minDiff = null;
+                                String bestPtmName = null;
+                                for (String modName : filteredNamesAtSite) {
+                                    Modification ptm = ptmFactory.getModification(modName);
+                                    if (ptm.isNTerm() && nTermModification == null) {
+                                        double massError = Math.abs(refMass - ptm.getMass());
+                                        if (massError <= searchParameters.getFragmentIonAccuracyInDaltons(amountPerAminoAcidResidue * peptideLength)
+                                                && (minDiff == null || massError < minDiff)) {
+                                            bestPtmName = modName;
+                                            minDiff = massError;
+                                        }
+                                    }
+                                }
+                                if (bestPtmName != null) {
+                                    nTermModification = modMatch;
+                                    modMatch.setModification(bestPtmName);
+                                    terminal = true;
+                                    if (modificationAtSite == null) {
+                                        modificationAtSite = new ArrayList<>(2);
+                                        siteToPtmMap.put(modSite, modificationAtSite);
+                                    }
+                                    modificationAtSite.add(bestPtmName);
+                                    mapped = true;
+                                }
+                            } else if (modSite == peptideLength) {
+                                Double minDiff = null;
+                                String bestPtmName = null;
+                                for (String modName : filteredNamesAtSite) {
+                                    Modification ptm = ptmFactory.getModification(modName);
+                                    if (ptm.isCTerm() && cTermModification == null) {
+                                        double massError = Math.abs(refMass - ptm.getMass());
+                                        if (massError <= searchParameters.getFragmentIonAccuracyInDaltons(amountPerAminoAcidResidue * peptideLength)
+                                                && (minDiff == null || massError < minDiff)) {
+                                            bestPtmName = modName;
+                                            minDiff = massError;
+                                        }
+                                    }
+                                }
+                                if (bestPtmName != null) {
+                                    cTermModification = modMatch;
+                                    modMatch.setModification(bestPtmName);
+                                    terminal = true;
+                                    if (modificationAtSite == null) {
+                                        modificationAtSite = new ArrayList<>(2);
+                                        siteToPtmMap.put(modSite, modificationAtSite);
+                                    }
+                                    modificationAtSite.add(bestPtmName);
+                                    mapped = true;
+                                }
+                            }
+                            if (!terminal) {
+                                Double minDiff = null;
+                                String bestPtmName = null;
+                                for (String modName : filteredNamesAtSite) {
+                                    Modification ptm = ptmFactory.getModification(modName);
+                                    if (!ptm.isCTerm() && !ptm.isNTerm() && modNames.get(modMatch).contains(modName) && !siteToMatchMap.containsKey(modSite)) {
+                                        double massError = Math.abs(refMass - ptm.getMass());
+                                        if (massError <= searchParameters.getFragmentIonAccuracyInDaltons(amountPerAminoAcidResidue * peptideLength)
+                                                && (minDiff == null || massError < minDiff)) {
+                                            bestPtmName = modName;
+                                            minDiff = massError;
+                                        }
+                                    }
+                                }
+                                if (bestPtmName != null) {
+                                    modMatch.setModification(bestPtmName);
+                                    if (modificationAtSite == null) {
+                                        modificationAtSite = new ArrayList<>(2);
+                                        siteToPtmMap.put(modSite, modificationAtSite);
+                                    }
+                                    modificationAtSite.add(bestPtmName);
+                                    matchToSiteMap.put(modMatch, modSite);
+                                    siteToMatchMap.put(modSite, modMatch);
+                                    mapped = true;
+                                }
+                            }
+                        }
+                    }
+                }
+                if (!mapped) {
+                    allMapped = false;
+                }
+            }
+
+            if (!allMapped) {
+
+                // Try to correct incompatible localizations
+                HashMap<Integer, ArrayList<Integer>> remap = new HashMap<>();
+
+                for (ModificationMatch modMatch : peptide.getModificationMatches()) {
+                    if (modMatch.getVariable() && modMatch != nTermModification && modMatch != cTermModification && !matchToSiteMap.containsKey(modMatch) && !modMatch.getModification().equals(ModificationFactory.unknownPTM.getName())) {
+                        int modSite = modMatch.getModificationSite();
+                        for (int candidateSite : expectedNames.keySet()) {
+                            if (!siteToMatchMap.containsKey(candidateSite)) {
+                                for (String modName : expectedNames.get(candidateSite)) {
+                                    if (modNames.get(modMatch).contains(modName)) {
+                                        Modification ptm = ptmFactory.getModification(modName);
+                                        if ((!ptm.isCTerm() || cTermModification == null)
+                                                && (!ptm.isNTerm() || nTermModification == null)) {
+                                            ArrayList<Integer> ptmSites = remap.get(modSite);
+                                            if (ptmSites == null) {
+                                                ptmSites = new ArrayList<>(4);
+                                                remap.put(modSite, ptmSites);
+                                            }
+                                            if (!ptmSites.contains(candidateSite)) {
+                                                ptmSites.add(candidateSite);
+                                            }
+                                        }
+                                    }
+                                }
+                            }
+                        }
+                    }
+                }
+
+                HashMap<Integer, Integer> correctedIndexes = PtmSiteMapping.alignAll(remap);
+
+                for (ModificationMatch modMatch : peptide.getModificationMatches()) {
+                    if (modMatch.getVariable() && modMatch != nTermModification && modMatch != cTermModification && !matchToSiteMap.containsKey(modMatch) && !modMatch.getModification().equals(ModificationFactory.unknownPTM.getName())) {
+                        Integer modSite = correctedIndexes.get(modMatch.getModificationSite());
+                        if (modSite != null) {
+                            if (expectedNames.containsKey(modSite)) {
+                                for (String modName : expectedNames.get(modSite)) {
+                                    if (modNames.get(modMatch).contains(modName)) {
+                                        ArrayList<String> taken = siteToPtmMap.get(modSite);
+                                        if (taken == null || !taken.contains(modName)) {
+                                            matchToSiteMap.put(modMatch, modSite);
+                                            modMatch.setModification(modName);
+                                            modMatch.setModificationSite(modSite);
+                                            if (taken == null) {
+                                                taken = new ArrayList<>(2);
+                                                siteToPtmMap.put(modSite, taken);
+                                            }
+                                            taken.add(modName);
+                                            break;
+                                        }
+                                    }
+                                }
+                            }
+                        } else {
+                            matchToSiteMap.put(modMatch, modSite);
+                            modMatch.setModification(ModificationFactory.unknownPTM.getName());
+                        }
+                        if (!matchToSiteMap.containsKey(modMatch)) {
+                            modMatch.setModification(ModificationFactory.unknownPTM.getName());
+                        }
+                    }
+                }
+            }
+        }
+    }
+
+    /**
+     * Saves the peptide maximal mass error and found charge.
+     *
+     * @param spectrumKey the key of the spectrum match
+     * @param peptideAssumption the peptide assumption
+     *
+     * @throws IOException exception thrown whenever an IO exception occurred
+     * while reading or writing to a file
+     * @throws InterruptedException exception thrown whenever a threading issue
+     * occurred while
+     * @throws SQLException exception thrown whenever an SQL exception occurred
+     * while interacting with the database
+     * @throws ClassNotFoundException exception thrown whenever an exception
+     * occurred while deserializing an object
+     * @throws MzMLUnmarshallerException exception thrown whenever an exception
+     * occurred while reading an mzML file
+     */
+    private synchronized void checkPeptidesMassErrorsAndCharges(String spectrumKey, PeptideAssumption peptideAssumption)
+            throws IOException, InterruptedException, SQLException, ClassNotFoundException, MzMLUnmarshallerException {
+
+        SearchParameters searchParameters = identificationParameters.getSearchParameters();
+
+        double precursorMz = spectrumFactory.getPrecursorMz(spectrumKey);
+        double error = Math.abs(peptideAssumption.getDeltaMass(precursorMz, true, searchParameters.getMinIsotopicCorrection(), searchParameters.getMaxIsotopicCorrection()));
+
+        if (error > maxPeptideErrorPpm) {
+            maxPeptideErrorPpm = error;
+        }
+
+        error = Math.abs(peptideAssumption.getDeltaMass(precursorMz, false, searchParameters.getMinIsotopicCorrection(), searchParameters.getMaxIsotopicCorrection()));
+
+        if (error > maxPeptideErrorDa) {
+            maxPeptideErrorDa = error;
+        }
+
+        int currentCharge = peptideAssumption.getIdentificationCharge().value;
+
+        if (!charges.contains(currentCharge)) {
+            charges.add(currentCharge);
+        }
+
+        ArrayList<String> accessions = peptideAssumption.getPeptide().getParentProteins(identificationParameters.getSequenceMatchingPreferences());
+        for (String protein : accessions) {
+            Integer count = proteinCount.get(protein);
+            if (count != null) {
+                proteinCount.put(protein, count + 1);
+            } else {
+                boolean oneHitWonder = singleProteinList.contains(protein);
+                if (oneHitWonder) {
+                    singleProteinList.remove(protein);
+                    proteinCount.put(protein, 2);
+                } else {
+                    singleProteinList.add(protein);
+                }
+            }
+        }
+    }
+
+    /**
+     * Saves the maximal precursor error and charge.
+     *
+     * @param spectrumKey the key of the spectrum match
+     * @param tagAssumption the tag assumption
+     *
+     * @throws IOException exception thrown whenever an IO exception occurred
+     * while reading or writing to a file
+     * @throws MzMLUnmarshallerException exception thrown whenever an exception
+     * occurred while reading an mzML file
+     * @throws InterruptedException exception thrown if a thread is interrupted
+     */
+    private synchronized void checkTagMassErrorsAndCharge(String spectrumKey, TagAssumption tagAssumption) throws MzMLUnmarshallerException, IOException, InterruptedException {
+
+        SearchParameters searchParameters = identificationParameters.getSearchParameters();
+
+        double precursorMz = spectrumFactory.getPrecursorMz(spectrumKey);
+        double error = Math.abs(tagAssumption.getDeltaMass(precursorMz, true, searchParameters.getMinIsotopicCorrection(), searchParameters.getMaxIsotopicCorrection()));
+
+        if (error > maxTagErrorPpm) {
+            maxTagErrorPpm = error;
+        }
+
+        error = Math.abs(tagAssumption.getDeltaMass(precursorMz, false, searchParameters.getMinIsotopicCorrection(), searchParameters.getMaxIsotopicCorrection()));
+
+        if (error > maxTagErrorDa) {
+            maxTagErrorDa = error;
+        }
+
+        int currentCharge = tagAssumption.getIdentificationCharge().value;
+
+        if (!charges.contains(currentCharge)) {
+            charges.add(currentCharge);
+        }
+    }
+
+    /**
+     * Verifies that the modifications targeted by the quick acetyl and quick
+     * pyrolidone are included in the search parameters.
+     */
+    private synchronized void verifyXTandemPtms() {
+        if (!xTandemPtmsCheck) {
+            SearchParameters searchParameters = identificationParameters.getSearchParameters();
+            ModificationParameters modificationProfile = searchParameters.getModificationParameters();
+            IdentificationAlgorithmParameter algorithmParameter = searchParameters.getIdentificationAlgorithmParameter(Advocate.xtandem.getIndex());
+            if (algorithmParameter != null) {
+                XtandemParameters xtandemParameters = (XtandemParameters) algorithmParameter;
+                if (xtandemParameters.isProteinQuickAcetyl() && !modificationProfile.contains("Acetylation of protein N-term")) {
+                    Modification ptm = ModificationFactory.getInstance().getModification("Acetylation of protein N-term");
+                    if (!modificationProfile.getRefinementVariableModifications().contains(ptm.getName())) {
+                        modificationProfile.addRefinementVariableModification(ptm);
+                    }
+                }
+                String[] pyroMods = {"Pyrolidone from E", "Pyrolidone from Q", "Pyrolidone from carbamidomethylated C"};
+                if (xtandemParameters.isQuickPyrolidone()) {
+                    for (String ptmName : pyroMods) {
+                        if (!modificationProfile.getRefinementVariableModifications().contains(ptmName)) {
+                            Modification ptm = ModificationFactory.getInstance().getModification(ptmName);
+                            modificationProfile.addRefinementVariableModification(ptm);
+                        }
+                    }
+                }
+            }
+            xTandemPtmsCheck = true;
+        }
+    }
+
+    /**
+     * Returns the mass indicated by the identification algorithm for the given
+     * PTM. 0 if not found.
+     *
+     * @param sePtmName the name according to the identification algorithm
+     * @param searchParameters the search parameters
+     *
+     * @return the mass of the PTM
+     */
+    private double getRefMass(String sePtmName, SearchParameters searchParameters) {
+
+        Double refMass = 0.0;
+        // Try utilities modifications
+        Modification refPtm = ptmFactory.getModification(sePtmName);
+        if (refPtm == ModificationFactory.unknownPTM) {
+            // Try mass@AA
+            int atIndex = sePtmName.indexOf("@");
+            if (atIndex > 0) {
+                refMass = new Double(sePtmName.substring(0, atIndex));
+            } else {
+                // Try OMSSA indexes
+                try {
+                    int omssaIndex = new Integer(sePtmName);
+                    OmssaParameters omssaParameters = (OmssaParameters) searchParameters.getIdentificationAlgorithmParameter(Advocate.omssa.getIndex());
+                    if (!omssaParameters.hasPtmIndexes()) {
+                        throw new IllegalArgumentException("OMSSA modification indexes not set in the search parameters.");
+                    }
+                    String omssaName = omssaParameters.getModificationName(omssaIndex);
+                    if (omssaName != null) {
+                        refPtm = ptmFactory.getModification(omssaName);
+                        if (refPtm != ModificationFactory.unknownPTM) {
+                            refMass = refPtm.getMass();
+                        }
+                    }
+                } catch (Exception e) {
+                    // ignore
+                }
+            }
+        } else {
+            refMass = refPtm.getMass();
+        }
+        return refMass;
+    }
+
+    /**
+     * Returns the number of PSMs processed.
+     *
+     * @return the number of PSMs processed
+     */
+    public long getnPSMs() {
+        return nPSMs;
+    }
+
+    /**
+     * Returns the number of secondary hits processed.
+     *
+     * @return the number of secondary hits processed
+     */
+    public long getnSecondary() {
+        return nHitsTotal;
+    }
+
+    /**
+     * Returns the number of PSMs which did not pass the import filters.
+     *
+     * @return the number of PSMs which did not pass the import filters
+     */
+    public int getPsmsRejected() {
+        return psmsRejected;
+    }
+
+    /**
+     * Returns the number of PSMs which did not pass the import filters due to a
+     * protein issue.
+     *
+     * @return the number of PSMs which did not pass the import filters due to a
+     * protein issue
+     */
+    public int getProteinIssue() {
+        return proteinIssue;
+    }
+
+    /**
+     * Returns the number of PSMs which did not pass the import filters due to a
+     * peptide issue.
+     *
+     * @return the number of PSMs which did not pass the import filters due to a
+     * peptide issue
+     */
+    public int getPeptideIssue() {
+        return peptideIssue;
+    }
+
+    /**
+     * Returns the number of PSMs which did not pass the import filters due to a
+     * precursor issue.
+     *
+     * @return the number of PSMs which did not pass the import filters due to a
+     * precursor issue
+     */
+    public int getPrecursorIssue() {
+        return precursorIssue;
+    }
+
+    /**
+     * Returns the number of PSMs which did not pass the import filters due to a
+     * PTM issue.
+     *
+     * @return the number of PSMs which did not pass the import filters due to a
+     * PTM issue
+     */
+    public int getPtmIssue() {
+        return ptmIssue;
+    }
+
+    /**
+     * Returns the number of PSMs where a protein was missing.
+     *
+     * @return the number of PSMs where a protein was missing
+     */
+    public int getMissingProteins() {
+        return missingProteins;
+    }
+
+    /**
+     * Returns the number of PSMs retained after filtering.
+     *
+     * @return the number of PSMs retained after filtering
+     */
+    public int getnRetained() {
+        return nRetained;
+    }
+
+    /**
+     * Returns the different charges found.
+     *
+     * @return the different charges found
+     */
+    public HashSet<Integer> getCharges() {
+        return charges;
+    }
+
+    /**
+     * Returns the maximal peptide mass error found in ppm.
+     *
+     * @return the maximal peptide mass error found in ppm
+     */
+    public double getMaxPeptideErrorPpm() {
+        return maxPeptideErrorPpm;
+    }
+
+    /**
+     * Returns the maximal peptide mass error found in Da.
+     *
+     * @return the maximal peptide mass error found in Da
+     */
+    public double getMaxPeptideErrorDa() {
+        return maxPeptideErrorDa;
+    }
+
+    /**
+     * Returns the maximal tag mass error found in ppm.
+     *
+     * @return the maximal tag mass error found in ppm
+     */
+    public double getMaxTagErrorPpm() {
+        return maxTagErrorPpm;
+    }
+
+    /**
+     * Returns the maximal tag mass error found in Da.
+     *
+     * @return the maximal tag mass error found in Da
+     */
+    public double getMaxTagErrorDa() {
+        return maxTagErrorDa;
+    }
+
+    /**
+     * Private runnable to import PSMs.
+     */
+    private class PsmImporterRunnable implements Runnable {
+
+        /**
+         * The spectrum match to import.
+         */
+        private final SpectrumMatch spectrumMatch;
+
+        /**
+         * The waiting handler.
+         */
+        private final WaitingHandler waitingHandler;
+
+        /**
+         * The peptide spectrum annotator used to annotate spectra for this
+         * thread.
+         */
+        private final PeptideSpectrumAnnotator peptideSpectrumAnnotator = new PeptideSpectrumAnnotator();
+
+        /**
+         * Constructor.
+         *
+         * @param spectrumMatch the match to import
+         * @param waitingHandler a waiting handler to display progress and allow
+         * canceling the process
+         */
+        public PsmImporterRunnable(SpectrumMatch spectrumMatch, WaitingHandler waitingHandler) {
+            this.spectrumMatch = spectrumMatch;
+            this.waitingHandler = waitingHandler;
+        }
+
+        @Override
+        public void run() {
+
+            try {
+                if (!waitingHandler.isRunCanceled()) {
+                    importPsm(spectrumMatch, peptideSpectrumAnnotator, waitingHandler);
+                }
+            } catch (Exception e) {
+                if (!waitingHandler.isRunCanceled()) {
+                    exceptionHandler.catchException(e);
+                    waitingHandler.setRunCanceled();
+                }
+            }
+        }
+    }
+}