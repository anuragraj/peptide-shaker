package eu.isas.peptideshaker.scoring.psm_scoring;

import com.compomics.util.experiment.biology.Peptide;
import com.compomics.util.experiment.identification.Advocate;
import com.compomics.util.experiment.identification.Identification;
import com.compomics.util.experiment.identification.spectrum_assumptions.PeptideAssumption;
import com.compomics.util.experiment.identification.protein_sequences.SequenceFactory;
import com.compomics.util.experiment.identification.SpectrumIdentificationAssumption;
import com.compomics.util.experiment.identification.spectrum_assumptions.TagAssumption;
import com.compomics.util.experiment.identification.matches.IonMatch;
import com.compomics.util.experiment.identification.matches.ModificationMatch;
import com.compomics.util.experiment.identification.matches.SpectrumMatch;
import com.compomics.util.experiment.identification.matches_iterators.PsmIterator;
import com.compomics.util.experiment.identification.spectrum_annotation.spectrum_annotators.PeptideSpectrumAnnotator;
import com.compomics.util.experiment.massspectrometry.MSnSpectrum;
import com.compomics.util.experiment.massspectrometry.SpectrumFactory;
import com.compomics.util.experiment.identification.spectrum_annotation.AnnotationSettings;
import com.compomics.util.experiment.identification.filtering.PeptideAssumptionFilter;
import com.compomics.util.experiment.identification.identification_parameters.SearchParameters;
import com.compomics.util.preferences.IdentificationParameters;
import com.compomics.util.preferences.SequenceMatchingPreferences;
import com.compomics.util.experiment.identification.spectrum_annotation.SpecificAnnotationSettings;
import com.compomics.util.preferences.IdMatchValidationPreferences;
import com.compomics.util.waiting.WaitingHandler;
import eu.isas.peptideshaker.parameters.PSParameter;
import eu.isas.peptideshaker.scoring.MatchValidationLevel;
import eu.isas.peptideshaker.scoring.maps.InputMap;
import eu.isas.peptideshaker.utils.Metrics;
import eu.isas.peptideshaker.validation.MatchesValidator;
import java.io.IOException;
import java.sql.SQLException;
import java.util.ArrayList;
import java.util.Collections;
import java.util.HashMap;
import java.util.HashSet;
import org.apache.commons.math.MathException;
import uk.ac.ebi.jmzml.xml.io.MzMLUnmarshallerException;

/**
 * This class contains the method for PSM best hit selection.
 *
 * @author Marc Vaudel
 */
public class BestMatchSelection {

    /**
     * The sequence factory.
     */
    private SequenceFactory sequenceFactory = SequenceFactory.getInstance();
    /**
     * The spectrum factory.
     */
    private SpectrumFactory spectrumFactory = SpectrumFactory.getInstance();
    /**
     * Map indicating how often a protein was found in a search engine first hit
     * whenever this protein was found more than one time.
     */
    private HashMap<String, Integer> proteinCount = new HashMap<>();
    /**
     * The identification object.
     */
    private Identification identification;
    /**
     * The validator which will take care of the matches validation.
     */
    private MatchesValidator matchesValidator;
    /**
     * Metrics to be picked when loading the identification.
     */
    private Metrics metrics = new Metrics();

    /**
     * Constructor.
     *
     * @param identification the identification object where to get the matches
     * from
     * @param proteinCount a map of proteins found multiple times
     * @param matchesValidator the matches validator
     * @param metrics the object where to store dataset metrics
     */
    public BestMatchSelection(Identification identification, HashMap<String, Integer> proteinCount, MatchesValidator matchesValidator, Metrics metrics) {
        this.identification = identification;
        this.proteinCount = proteinCount;
        this.matchesValidator = matchesValidator;
        this.metrics = metrics;
    }

    /**
     * Fills the PSM specific map.
     *
     * @param inputMap The input map
     * @param waitingHandler the handler displaying feedback to the user
     * @param identificationParameters the identification parameters
     *
     * @throws java.sql.SQLException exception thrown whenever an error occurred
     * while interacting with the back-end database
     * @throws java.io.IOException exception thrown whenever an error occurred
     * while reading an external file
     * @throws java.lang.ClassNotFoundException exception thrown whenever an
     * error occurred while deserializing an object
     * @throws java.lang.InterruptedException exception thrown whenever a
     * threading error occurred
     * @throws uk.ac.ebi.jmzml.xml.io.MzMLUnmarshallerException exception thrown
     * whenever an error occurred while reading an mzML file
     * @throws org.apache.commons.math.MathException exception thrown if a math
     * exception occurred when estimating the noise level
     */
    public void selectBestHitAndFillPsmMap(InputMap inputMap, WaitingHandler waitingHandler,
            IdentificationParameters identificationParameters) throws SQLException, IOException, ClassNotFoundException, InterruptedException, MzMLUnmarshallerException, MathException {

        waitingHandler.setSecondaryProgressCounterIndeterminate(false);
        waitingHandler.setMaxSecondaryProgressCounter(identification.getSpectrumIdentificationSize());

        PeptideSpectrumAnnotator spectrumAnnotator = new PeptideSpectrumAnnotator();
        boolean multiSE = inputMap.isMultipleAlgorithms();

        PeptideAssumptionFilter peptideAssumptionFilter = identificationParameters.getPeptideAssumptionFilter();
        SequenceMatchingPreferences sequenceMatchingPreferences = identificationParameters.getSequenceMatchingPreferences();
        SequenceMatchingPreferences ptmSequenceMatchingPreferences = identificationParameters.getPtmScoringPreferences().getSequenceMatchingPreferences();
        SearchParameters searchParameters = identificationParameters.getSearchParameters();
        AnnotationSettings annotationPreferences = identificationParameters.getAnnotationPreferences();
        IdMatchValidationPreferences idMatchValidationPreferences = identificationParameters.getIdValidationPreferences();

        PeptideAssumptionFilter idFilter = identificationParameters.getPeptideAssumptionFilter();


        PSParameter psParameter = new PSParameter();

<<<<<<< HEAD
        PsmIterator psmIterator = identification.getPsmIterator(waitingHandler);

        while (psmIterator.hasNext()) {
=======
        for (String spectrumFileName : identification.getSpectrumFiles()) {

            HashMap<String, ArrayList<String>> keysMap = null;
            if (orderedPsmMap != null) {
                keysMap = new HashMap<String, ArrayList<String>>();
            }

            PsmIterator psmIterator = identification.getPsmIterator(spectrumFileName, null, true, waitingHandler);
            SpectrumMatch advocateMatch;

            while ((advocateMatch = psmIterator.next()) != null) {

                String spectrumKey = advocateMatch.getKey();
>>>>>>> 98ab6bef

            SpectrumMatch spectrumMatch = psmIterator.next();
            
            // since the spectra should not be removed any more from the database,
            // every instance gets a dummy PSParameter to avoid crashes in the
            // according PeptideShaker process
            PSParameter dummyParameter = new PSParameter();
            dummyParameter.setMatchValidationLevel(MatchValidationLevel.not_validated);
            spectrumMatch.addUrParam(dummyParameter);
            
            String spectrumKey = spectrumMatch.getKey();
            
            
            
            

            // map of the peptide first hits for this spectrum: score -> max protein count -> max search engine votes -> amino acids annotated -> min mass deviation -> peptide sequence
            HashMap<Double, HashMap<Integer, HashMap<Integer, HashMap<Integer, HashMap<Double, HashMap<String, PeptideAssumption>>>>>> peptideAssumptions
                    = new HashMap<>();

            // map of the tag first hits: score -> assumptions
            HashMap<Double, ArrayList<TagAssumption>> tagAssumptions = new HashMap<>();

            HashSet<String> identifications = new HashSet<>();

            HashMap<Integer, HashMap<Double, ArrayList<SpectrumIdentificationAssumption>>> assumptions = spectrumMatch.getAssumptionsMap();

            for (int searchEngine1 : assumptions.keySet()) {

                HashMap<Double, ArrayList<SpectrumIdentificationAssumption>> advocate1Map = assumptions.get(searchEngine1);

                ArrayList<Double> eValues1 = new ArrayList<>(advocate1Map.keySet());
                Collections.sort(eValues1);

                for (Double eValue1 : eValues1) {

                    boolean bestPeptideFound = false;

                    for (SpectrumIdentificationAssumption assumption1 : advocate1Map.get(eValue1)) {

                        if (assumption1 instanceof PeptideAssumption) {
                            

                            PeptideAssumption peptideAssumption1 = (PeptideAssumption) assumption1;
                            Peptide peptide1 = peptideAssumption1.getPeptide();
                            String id = peptide1.getKey();

                            if (!identifications.contains(id)) {
                                boolean filterPassed1 = true;
                                if (!peptideAssumptionFilter.validatePeptide(peptide1, sequenceMatchingPreferences, searchParameters.getDigestionPreferences())
                                        || !peptideAssumptionFilter.validateModifications(peptide1, sequenceMatchingPreferences, ptmSequenceMatchingPreferences, searchParameters.getPtmSettings())
                                        || !peptideAssumptionFilter.validatePrecursor(peptideAssumption1, spectrumKey, spectrumFactory, searchParameters)
                                        || !peptideAssumptionFilter.validateProteins(peptide1, sequenceMatchingPreferences)) {
                                    filterPassed1 = false;
                                } else {
                                    ArrayList<String> accessions = peptide1.getParentProteins(sequenceMatchingPreferences);
                                    if (accessions == null || accessions.isEmpty()) {
                                        filterPassed1 = false;
                                    }
                                }

                                if (filterPassed1) {

                                    bestPeptideFound = true;

                                    psParameter = (PSParameter) peptideAssumption1.getUrParam(psParameter);
                                    double p;

                                    if (multiSE && sequenceFactory.concatenatedTargetDecoy()) {
                                        p = psParameter.getSearchEngineProbability();
                                    } else {
                                        p = peptideAssumption1.getScore();
                                    }

                                    int nSE = 1;
                                    int proteinMax = 1;
                                    for (String protein : peptideAssumption1.getPeptide().getParentProteins(sequenceMatchingPreferences)) {
                                        Integer tempCount = proteinCount.get(protein);
                                        if (tempCount != null && tempCount > proteinMax) {
                                            proteinMax = tempCount;
                                        }
                                    }

                                    for (int searchEngine2 : assumptions.keySet()) {

                                        if (searchEngine1 != searchEngine2) {

                                            HashMap<Double, ArrayList<SpectrumIdentificationAssumption>> advocate2Map = assumptions.get(searchEngine2);

                                            boolean found = false;
                                            ArrayList<Double> eValues2 = new ArrayList<>(advocate2Map.keySet());
                                            Collections.sort(eValues2);

                                            for (double eValue2 : eValues2) {

                                                for (SpectrumIdentificationAssumption assumption2 : advocate2Map.get(eValue2)) {

                                                    if (assumption2 instanceof PeptideAssumption) {

                                                        PeptideAssumption peptideAssumption2 = (PeptideAssumption) assumption2;

                                                        if (peptideAssumption1.getPeptide().isSameSequenceAndModificationStatus(peptideAssumption2.getPeptide(),
                                                                sequenceMatchingPreferences)) {
                                                            PSParameter psParameter2 = (PSParameter) peptideAssumption2.getUrParam(psParameter);
                                                            p = p * psParameter2.getSearchEngineProbability();
                                                            nSE++;
                                                            found = true;
                                                            break;
                                                        }
                                                    }
                                                }
                                                if (found) {
                                                    break;
                                                }
                                            }
                                        }
                                    }

                                    identifications.add(id);

                                    HashMap<Integer, HashMap<Integer, HashMap<Integer, HashMap<Double, HashMap<String, PeptideAssumption>>>>> pMap = peptideAssumptions.get(p);
                                    if (pMap == null) {
                                        pMap = new HashMap<>(advocate1Map.size());
                                        peptideAssumptions.put(p, pMap);
                                    }

                                    HashMap<Integer, HashMap<Integer, HashMap<Double, HashMap<String, PeptideAssumption>>>> proteinMaxMap = pMap.get(proteinMax);
                                    if (proteinMaxMap == null) {
                                        proteinMaxMap = new HashMap<>(1);
                                        pMap.put(proteinMax, proteinMaxMap);
                                    }

                                    HashMap<Integer, HashMap<Double, HashMap<String, PeptideAssumption>>> nSeMap = proteinMaxMap.get(nSE);
                                    if (nSeMap == null) {
                                        nSeMap = new HashMap<>(1);
                                        proteinMaxMap.put(nSE, nSeMap);
                                        HashMap<Double, HashMap<String, PeptideAssumption>> coverageMap = new HashMap<>(1);
                                        nSeMap.put(-1, coverageMap);
                                        HashMap<String, PeptideAssumption> assumptionMap = new HashMap<>(1);
                                        coverageMap.put(-1.0, assumptionMap);
                                        assumptionMap.put(peptideAssumption1.getPeptide().getSequenceWithLowerCasePtms(), peptideAssumption1);
                                    } else {
                                        MSnSpectrum spectrum = (MSnSpectrum) spectrumFactory.getSpectrum(spectrumKey);

                                        HashMap<Double, HashMap<String, PeptideAssumption>> coverageMap = nSeMap.get(-1);
                                        if (coverageMap != null) {
                                            HashMap<String, PeptideAssumption> assumptionMap = coverageMap.get(-1.0);
                                            for (PeptideAssumption tempAssumption : assumptionMap.values()) { // There should be only one
                                                Peptide peptide = tempAssumption.getPeptide();
                                                SpecificAnnotationSettings specificAnnotationPreferences = annotationPreferences.getSpecificAnnotationPreferences(spectrum.getSpectrumKey(), tempAssumption, identificationParameters.getSequenceMatchingPreferences(), identificationParameters.getPtmScoringPreferences().getSequenceMatchingPreferences());
                                                HashMap<Integer, ArrayList<IonMatch>> coveredAminoAcids = spectrumAnnotator.getCoveredAminoAcids(annotationPreferences, specificAnnotationPreferences, (MSnSpectrum) spectrum, peptide);
                                                int nIons = coveredAminoAcids.size();
                                                nSeMap.put(nIons, coverageMap);
                                            }
                                            nSeMap.remove(-1);
                                        }

                                        Peptide peptide = peptideAssumption1.getPeptide();
                                        SpecificAnnotationSettings specificAnnotationPreferences = annotationPreferences.getSpecificAnnotationPreferences(spectrum.getSpectrumKey(), peptideAssumption1, identificationParameters.getSequenceMatchingPreferences(), identificationParameters.getPtmScoringPreferences().getSequenceMatchingPreferences());
                                        HashMap<Integer, ArrayList<IonMatch>> coveredAminoAcids = spectrumAnnotator.getCoveredAminoAcids(annotationPreferences, specificAnnotationPreferences, (MSnSpectrum) spectrum, peptide);
                                        int nIons = coveredAminoAcids.size();

                                        coverageMap = nSeMap.get(nIons);
                                        if (coverageMap == null) {
                                            coverageMap = new HashMap<>(1);
                                            HashMap<String, PeptideAssumption> assumptionMap = new HashMap<>(1);
                                            assumptionMap.put(peptideAssumption1.getPeptide().getSequenceWithLowerCasePtms(), peptideAssumption1);
                                            coverageMap.put(-1.0, assumptionMap);
                                            nSeMap.put(nIons, coverageMap);
                                        } else {
                                            HashMap<String, PeptideAssumption> assumptionMap = coverageMap.get(-1.0);
                                            if (assumptionMap != null) {
                                                for (PeptideAssumption tempAssumption : assumptionMap.values()) { // There should be only one
<<<<<<< HEAD
                                                    double massError = Math.abs(tempAssumption.getDeltaMass(spectrum.getPrecursor().getMz(), searchParameters.isPrecursorAccuracyTypePpm(), searchParameters.getMinIsotopicCorrection(), searchParameters.getMaxIsotopicCorrection()));
                                                    coverageMap.put(massError, assumptionMap);
=======
                                                    Peptide peptide = tempAssumption.getPeptide();
                                                    SpecificAnnotationSettings specificAnnotationPreferences = annotationPreferences.getSpecificAnnotationPreferences(spectrum.getSpectrumKey(), tempAssumption, identificationParameters.getSequenceMatchingPreferences(), identificationParameters.getPtmScoringPreferences().getSequenceMatchingPreferences());
                                                    HashMap<Integer, ArrayList<IonMatch>> coveredAminoAcids = spectrumAnnotator.getCoveredAminoAcids(annotationPreferences, specificAnnotationPreferences, (MSnSpectrum) spectrum, peptide, true);
                                                    int nIons = coveredAminoAcids.size();
                                                    nSeMap.put(nIons, coverageMap);
>>>>>>> 98ab6bef
                                                }
                                                coverageMap.remove(-1.0);
                                            }

<<<<<<< HEAD
                                            double massError = Math.abs(peptideAssumption1.getDeltaMass(spectrum.getPrecursor().getMz(), searchParameters.isPrecursorAccuracyTypePpm(), searchParameters.getMinIsotopicCorrection(), searchParameters.getMaxIsotopicCorrection()));
                                            assumptionMap = coverageMap.get(massError);
                                            if (assumptionMap == null) {
                                                assumptionMap = new HashMap<>(1);
                                                coverageMap.put(massError, assumptionMap);
=======
                                            Peptide peptide = peptideAssumption1.getPeptide();
                                            SpecificAnnotationSettings specificAnnotationPreferences = annotationPreferences.getSpecificAnnotationPreferences(spectrum.getSpectrumKey(), peptideAssumption1, identificationParameters.getSequenceMatchingPreferences(), identificationParameters.getPtmScoringPreferences().getSequenceMatchingPreferences());
                                            HashMap<Integer, ArrayList<IonMatch>> coveredAminoAcids = spectrumAnnotator.getCoveredAminoAcids(annotationPreferences, specificAnnotationPreferences, (MSnSpectrum) spectrum, peptide, true);
                                            int nIons = coveredAminoAcids.size();

                                            coverageMap = nSeMap.get(nIons);
                                            if (coverageMap == null) {
                                                coverageMap = new HashMap<Double, HashMap<String, PeptideAssumption>>(1);
                                                HashMap<String, PeptideAssumption> assumptionMap = new HashMap<String, PeptideAssumption>(1);
                                                assumptionMap.put(peptideAssumption1.getPeptide().getSequenceWithLowerCasePtms(), peptideAssumption1);
                                                coverageMap.put(-1.0, assumptionMap);
                                                nSeMap.put(nIons, coverageMap);
                                            } else {
                                                HashMap<String, PeptideAssumption> assumptionMap = coverageMap.get(-1.0);
                                                if (assumptionMap != null) {
                                                    for (PeptideAssumption tempAssumption : assumptionMap.values()) { // There should be only one
                                                        double massError = Math.abs(tempAssumption.getDeltaMass(spectrum.getPrecursor().getMz(), searchParameters.isPrecursorAccuracyTypePpm(), searchParameters.getMinIsotopicCorrection(), searchParameters.getMaxIsotopicCorrection()));
                                                        coverageMap.put(massError, assumptionMap);
                                                    }
                                                    coverageMap.remove(-1.0);
                                                }

                                                double massError = Math.abs(peptideAssumption1.getDeltaMass(spectrum.getPrecursor().getMz(), searchParameters.isPrecursorAccuracyTypePpm(), searchParameters.getMinIsotopicCorrection(), searchParameters.getMaxIsotopicCorrection()));
                                                assumptionMap = coverageMap.get(massError);
                                                if (assumptionMap == null) {
                                                    assumptionMap = new HashMap<String, PeptideAssumption>(1);
                                                    coverageMap.put(massError, assumptionMap);
                                                }
                                                assumptionMap.put(peptideAssumption1.getPeptide().getSequenceWithLowerCasePtms(), peptideAssumption1);
>>>>>>> 98ab6bef
                                            }
                                            assumptionMap.put(peptideAssumption1.getPeptide().getSequenceWithLowerCasePtms(), peptideAssumption1);
                                        }
                                    }
                                }
                            }
                        } else if (assumption1 instanceof TagAssumption) {
                            TagAssumption tagAssumption = (TagAssumption) assumption1;
                            ArrayList<TagAssumption> assumptionList = tagAssumptions.get(eValue1);
                            if (assumptionList == null) {
                                assumptionList = new ArrayList<>();
                                tagAssumptions.put(eValue1, assumptionList);
                            }
                            assumptionList.add(tagAssumption);
                        }
                    }
                    if (bestPeptideFound) {
                        break;
                    }
                }
            }
            
            if (!peptideAssumptions.isEmpty()) {

                PeptideAssumption bestPeptideAssumption = null;
                ArrayList<Double> ps = new ArrayList<>(peptideAssumptions.keySet());
                Collections.sort(ps);
                double retainedP = 0;

                for (double p : ps) {

                    retainedP = p;
                    HashMap<Integer, HashMap<Integer, HashMap<Integer, HashMap<Double, HashMap<String, PeptideAssumption>>>>> pMap = peptideAssumptions.get(p);
                    ArrayList<Integer> proteinMaxs = new ArrayList<>(pMap.keySet());
                    Collections.sort(proteinMaxs, Collections.reverseOrder());

                    for (int proteinMax : proteinMaxs) {

                        HashMap<Integer, HashMap<Integer, HashMap<Double, HashMap<String, PeptideAssumption>>>> proteinMaxMap = pMap.get(proteinMax);
                        ArrayList<Integer> nSEs = new ArrayList<>(proteinMaxMap.keySet());
                        Collections.sort(nSEs, Collections.reverseOrder());

                        for (int nSE : nSEs) {

                            HashMap<Integer, HashMap<Double, HashMap<String, PeptideAssumption>>> nSeMap = proteinMaxMap.get(nSE);
                            ArrayList<Integer> coverages = new ArrayList<>(nSeMap.keySet());
                            Collections.sort(coverages, Collections.reverseOrder());

                            for (Integer coverage : coverages) {

                                HashMap<Double, HashMap<String, PeptideAssumption>> coverageMap = nSeMap.get(coverage);
                                ArrayList<Double> minErrors = new ArrayList<>(coverageMap.keySet());
                                Collections.sort(minErrors);

                                for (double minError : minErrors) {

                                    HashMap<String, PeptideAssumption> bestPeptideAssumptions = coverageMap.get(minError);
                                    ArrayList<String> sequences = new ArrayList<>(bestPeptideAssumptions.keySet());
                                    Collections.sort(sequences);

                                    for (String sequence : sequences) {
                                        PeptideAssumption peptideAssumption = bestPeptideAssumptions.get(sequence);
                                        if (idFilter.validateProteins(peptideAssumption.getPeptide(), sequenceMatchingPreferences)) {
                                            bestPeptideAssumption = peptideAssumption;
                                            break;
                                        }
                                    }
                                    if (bestPeptideAssumption != null) {
                                        break;
                                    }
                                }
                                if (bestPeptideAssumption != null) {
                                    break;
                                }
                            }
                            if (bestPeptideAssumption != null) {
                                break;
                            }
                        }
                        if (bestPeptideAssumption != null) {
                            break;
                        }
                    }
                    if (bestPeptideAssumption != null) {
                        break;
                    }
                }
                if (bestPeptideAssumption != null) {

                    if (multiSE) {

                        // try to find the most likely modification localization based on the search engine results
                        HashMap<PeptideAssumption, ArrayList<Double>> assumptionPEPs = new HashMap<>();
                        String bestAssumptionKey = bestPeptideAssumption.getPeptide().getMatchingKey(sequenceMatchingPreferences);

                        for (int searchEngine : assumptions.keySet()) {

                            boolean found = false;
                            HashMap<Double, ArrayList<SpectrumIdentificationAssumption>> advocateMap = assumptions.get(searchEngine);
                            ArrayList<Double> eValues = new ArrayList<>(advocateMap.keySet());
                            Collections.sort(eValues);

                            for (double eValue : eValues) {
                                for (SpectrumIdentificationAssumption assumption : advocateMap.get(eValue)) {

                                    if (assumption instanceof PeptideAssumption) {

                                        PeptideAssumption peptideAssumption = (PeptideAssumption) assumption;

                                        if (peptideAssumption.getPeptide().getMatchingKey(sequenceMatchingPreferences).equals(bestAssumptionKey)) {

                                            found = true;
                                            boolean found2 = false;

                                            for (PeptideAssumption assumption1 : assumptionPEPs.keySet()) {
                                                if (assumption1.getPeptide().sameModificationsAs(peptideAssumption.getPeptide())) {
                                                    found2 = true;
                                                    psParameter = (PSParameter) assumption.getUrParam(psParameter);
                                                    ArrayList<Double> peps = assumptionPEPs.get(assumption1);
                                                    peps.add(psParameter.getSearchEngineProbability());
                                                    break;
                                                }
                                            }

                                            if (!found2) {
                                                ArrayList<Double> peps = new ArrayList<>(1);
                                                assumptionPEPs.put(peptideAssumption, peps);
                                                psParameter = (PSParameter) assumption.getUrParam(psParameter);
                                                peps.add(psParameter.getSearchEngineProbability());
                                            }
                                        }
                                    }
                                }

                                if (found) {
                                    break;
                                }
                            }
                        }

                        Double bestSeP = null;
                        int nSe = -1;

                        for (PeptideAssumption peptideAssumption : assumptionPEPs.keySet()) {

                            ArrayList<Double> peps = assumptionPEPs.get(peptideAssumption);
                            Double sep = Collections.min(peps);

                            if (bestSeP == null || bestSeP > sep) {
                                bestSeP = sep;
                                nSe = peps.size();
                                bestPeptideAssumption = peptideAssumption;
                            } else if (peps.size() > nSe) {
                                if (sep != null && (Math.abs(sep - bestSeP) <= 1e-10)) {
                                    nSe = peps.size();
                                    bestPeptideAssumption = peptideAssumption;
                                }
                            }
                        }
                    }

                    // create a PeptideShaker match based on the best search engine match
                    Peptide sePeptide = bestPeptideAssumption.getPeptide();
                    ArrayList<String> psProteins = new ArrayList<>(sePeptide.getParentProteins(sequenceMatchingPreferences));
                    ArrayList<ModificationMatch> psModificationMatches = null;
                    if (sePeptide.isModified()) {
                        psModificationMatches = new ArrayList<>(sePeptide.getNModifications());
                        for (ModificationMatch seModMatch : sePeptide.getModificationMatches()) {
                            psModificationMatches.add(new ModificationMatch(seModMatch.getTheoreticPtm(), seModMatch.getVariable(), seModMatch.getModificationSite()));
                        }
                    }

                    Peptide psPeptide = new Peptide(sePeptide.getSequence(), psModificationMatches);
                    psPeptide.setParentProteins(psProteins);
                    PeptideAssumption psAssumption = new PeptideAssumption(psPeptide, 1, Advocate.peptideShaker.getIndex(), bestPeptideAssumption.getIdentificationCharge(), retainedP);

                    spectrumMatch.setBestPeptideAssumption(psAssumption);

                    psParameter = new PSParameter();
                    psParameter.setSpectrumProbabilityScore(retainedP);

                    PSParameter matchParameter = (PSParameter) bestPeptideAssumption.getUrParam(psParameter);
                    psParameter.setSearchEngineProbability(matchParameter.getSearchEngineProbability());
                    psParameter.setAlgorithmDeltaPEP(matchParameter.getAlgorithmDeltaPEP());
                    psParameter.setDeltaPEP(matchParameter.getDeltaPEP());

                    matchesValidator.getPsmMap().addPoint(psParameter.getPsmProbabilityScore(), spectrumMatch, sequenceMatchingPreferences);
                    String validationMapKey = "";
                    if (idMatchValidationPreferences.getSeparatePsms()) {
                        validationMapKey += psAssumption.getIdentificationCharge().value;
                    }
                    psParameter.setSpecificMapKey(validationMapKey);
                    spectrumMatch.addUrParam(psParameter);
                }
            }
            if (!tagAssumptions.isEmpty()) {
                ArrayList<Double> evalues = new ArrayList<>(tagAssumptions.keySet());
                Double bestEvalue = Collections.min(evalues);
                TagAssumption bestAssumption = tagAssumptions.get(bestEvalue).get(0);
                spectrumMatch.setBestTagAssumption(bestAssumption);
                if (spectrumMatch.getBestPeptideAssumption() == null) {
                    psParameter = new PSParameter();
                    if (!multiSE) {
                        psParameter.setSpectrumProbabilityScore(bestEvalue);
                    }
                    PSParameter matchParameter = (PSParameter) bestAssumption.getUrParam(psParameter);
                    psParameter.setSearchEngineProbability(matchParameter.getSearchEngineProbability());
                    psParameter.setAlgorithmDeltaPEP(matchParameter.getAlgorithmDeltaPEP());
                    psParameter.setDeltaPEP(matchParameter.getDeltaPEP());
                    psParameter.setSpecificMapKey(spectrumMatch.getBestTagAssumption().getIdentificationCharge().value + "");
                    spectrumMatch.addUrParam(psParameter);
                }
            }
            waitingHandler.increaseSecondaryProgressCounter();
            if (waitingHandler.isRunCanceled()) {
                return;
            }
        }

        // the protein count map is no longer needed
        proteinCount.clear();

        waitingHandler.setSecondaryProgressCounterIndeterminate(true);
    }

    /**
     * Selects a first hit in a list of equally scoring peptide matches. The
     * selection is made based on: 1 - The occurrence of the protein detection
     * as given in the proteinCount map 2 - The sequence coverage by fragment
     * ions 3 - The precursor mass error.
     *
     * If no best hit is found, the first one sorted alphabetically is retained.
     *
     * @param spectrumKey the key of the spectrum
     * @param firstHits list of equally scoring peptide matches
     * @param proteinCount map of the number of peptides for every protein
     * @param sequenceMatchingPreferences the sequence matching preferences
     * @param identificationParameters the identification parameters
     * @param spectrumAnnotator the spectrum annotator to use
     *
     * @return a first hit from the list of equally scoring peptide matches
     *
     * @throws IOException exception thrown whenever an IO exception occurred
     * while remapping the proteins or getting the spectrum
     * @throws InterruptedException exception thrown whenever an interrupted
     * exception occurred while remapping the proteins or getting the spectrum
     * @throws SQLException exception thrown whenever an SQL exception occurred
     * while interacting with the protein tree
     * @throws ClassNotFoundException exception thrown whenever an exception
     * occurred while deserializing an object
     * @throws MzMLUnmarshallerException exception thrown whenever an exception
     * occurred while reading an mzML file
     * @throws org.apache.commons.math.MathException exception thrown if a math
     * exception occurred when estimating the noise level
     */
    public static PeptideAssumption getBestHit(String spectrumKey, ArrayList<PeptideAssumption> firstHits, HashMap<String, Integer> proteinCount,
            SequenceMatchingPreferences sequenceMatchingPreferences, IdentificationParameters identificationParameters, PeptideSpectrumAnnotator spectrumAnnotator)
            throws IOException, InterruptedException, SQLException, ClassNotFoundException, MzMLUnmarshallerException, MathException {

        if (firstHits.size() == 1) {
            return firstHits.get(0);
        }

        Integer maxProteins = 0;
        ArrayList<PeptideAssumption> bestPeptideAssumptions = new ArrayList<>(firstHits.size());

        for (PeptideAssumption peptideAssumption : firstHits) {
            Peptide peptide = peptideAssumption.getPeptide();
            ArrayList<String> accessions = peptide.getParentProteins(sequenceMatchingPreferences);
            if (accessions != null) {
                for (String accession : accessions) {
                    Integer count = proteinCount.get(accession);
                    if (count != null) {
                        if (count > maxProteins) {
                            maxProteins = count;
                            bestPeptideAssumptions.clear();
                            bestPeptideAssumptions.add(peptideAssumption);
                        } else if (count.equals(maxProteins)) {
                            bestPeptideAssumptions.add(peptideAssumption);
                        }
                    }
                }
            }
        }

        if (bestPeptideAssumptions.size() == 1) {
            return bestPeptideAssumptions.get(0);
        } else if (!bestPeptideAssumptions.isEmpty()) {
            firstHits = bestPeptideAssumptions;
            bestPeptideAssumptions = new ArrayList<>(firstHits.size());
        }

        MSnSpectrum spectrum = (MSnSpectrum) SpectrumFactory.getInstance().getSpectrum(spectrumKey);
        int maxCoveredAminoAcids = 0;
        AnnotationSettings annotationPreferences = identificationParameters.getAnnotationPreferences();

        for (PeptideAssumption peptideAssumption : firstHits) {
            Peptide peptide = peptideAssumption.getPeptide();
            SpecificAnnotationSettings specificAnnotationPreferences = annotationPreferences.getSpecificAnnotationPreferences(spectrum.getSpectrumKey(), peptideAssumption, identificationParameters.getSequenceMatchingPreferences(), identificationParameters.getPtmScoringPreferences().getSequenceMatchingPreferences());
            HashMap<Integer, ArrayList<IonMatch>> coveredAminoAcids = spectrumAnnotator.getCoveredAminoAcids(annotationPreferences, specificAnnotationPreferences, (MSnSpectrum) spectrum, peptide, true);
            int nAas = coveredAminoAcids.size();
            if (nAas > maxCoveredAminoAcids) {
                maxCoveredAminoAcids = nAas;
                bestPeptideAssumptions.clear();
                bestPeptideAssumptions.add(peptideAssumption);
            } else if (nAas == maxCoveredAminoAcids) {
                bestPeptideAssumptions.add(peptideAssumption);
            }
        }

        if (bestPeptideAssumptions.size() == 1) {
            return bestPeptideAssumptions.get(0);
        } else if (!bestPeptideAssumptions.isEmpty()) {
            firstHits = bestPeptideAssumptions;
            bestPeptideAssumptions = new ArrayList<>(firstHits.size());
        }

        double minMassError = identificationParameters.getPeptideAssumptionFilter().getMaxMzDeviation();
        if (minMassError == -1.0) {
            minMassError = identificationParameters.getSearchParameters().getPrecursorAccuracy();
        }

        SearchParameters searchParameters = identificationParameters.getSearchParameters();
        for (PeptideAssumption peptideAssumption : firstHits) {
            double massError = Math.abs(peptideAssumption.getDeltaMass(spectrum.getPrecursor().getMz(), searchParameters.isPrecursorAccuracyTypePpm(), searchParameters.getMinIsotopicCorrection(), searchParameters.getMaxIsotopicCorrection()));
            if (massError < minMassError) {
                minMassError = massError;
                bestPeptideAssumptions.clear();
                bestPeptideAssumptions.add(peptideAssumption);
            } else if (massError == minMassError) {
                bestPeptideAssumptions.add(peptideAssumption);
            }
        }

        if (bestPeptideAssumptions.size() == 1) {
            return bestPeptideAssumptions.get(0);
        } else if (bestPeptideAssumptions.isEmpty()) {
            bestPeptideAssumptions = firstHits;
        }

        HashMap<String, PeptideAssumption> sequenceToPeptideAssumptionsMap = new HashMap<>(bestPeptideAssumptions.size());
        for (PeptideAssumption peptideAssumption : bestPeptideAssumptions) {
            sequenceToPeptideAssumptionsMap.put(peptideAssumption.getPeptide().getSequence(), peptideAssumption);
        }

        ArrayList<String> sequences = new ArrayList<>(sequenceToPeptideAssumptionsMap.keySet());
        Collections.sort(sequences);
        return sequenceToPeptideAssumptionsMap.get(sequences.get(0));
    }
}
<|MERGE_RESOLUTION|>--- conflicted
+++ resolved
@@ -1,721 +1,653 @@
-package eu.isas.peptideshaker.scoring.psm_scoring;
-
-import com.compomics.util.experiment.biology.Peptide;
-import com.compomics.util.experiment.identification.Advocate;
-import com.compomics.util.experiment.identification.Identification;
-import com.compomics.util.experiment.identification.spectrum_assumptions.PeptideAssumption;
-import com.compomics.util.experiment.identification.protein_sequences.SequenceFactory;
-import com.compomics.util.experiment.identification.SpectrumIdentificationAssumption;
-import com.compomics.util.experiment.identification.spectrum_assumptions.TagAssumption;
-import com.compomics.util.experiment.identification.matches.IonMatch;
-import com.compomics.util.experiment.identification.matches.ModificationMatch;
-import com.compomics.util.experiment.identification.matches.SpectrumMatch;
-import com.compomics.util.experiment.identification.matches_iterators.PsmIterator;
-import com.compomics.util.experiment.identification.spectrum_annotation.spectrum_annotators.PeptideSpectrumAnnotator;
-import com.compomics.util.experiment.massspectrometry.MSnSpectrum;
-import com.compomics.util.experiment.massspectrometry.SpectrumFactory;
-import com.compomics.util.experiment.identification.spectrum_annotation.AnnotationSettings;
-import com.compomics.util.experiment.identification.filtering.PeptideAssumptionFilter;
-import com.compomics.util.experiment.identification.identification_parameters.SearchParameters;
-import com.compomics.util.preferences.IdentificationParameters;
-import com.compomics.util.preferences.SequenceMatchingPreferences;
-import com.compomics.util.experiment.identification.spectrum_annotation.SpecificAnnotationSettings;
-import com.compomics.util.preferences.IdMatchValidationPreferences;
-import com.compomics.util.waiting.WaitingHandler;
-import eu.isas.peptideshaker.parameters.PSParameter;
-import eu.isas.peptideshaker.scoring.MatchValidationLevel;
-import eu.isas.peptideshaker.scoring.maps.InputMap;
-import eu.isas.peptideshaker.utils.Metrics;
-import eu.isas.peptideshaker.validation.MatchesValidator;
-import java.io.IOException;
-import java.sql.SQLException;
-import java.util.ArrayList;
-import java.util.Collections;
-import java.util.HashMap;
-import java.util.HashSet;
-import org.apache.commons.math.MathException;
-import uk.ac.ebi.jmzml.xml.io.MzMLUnmarshallerException;
-
-/**
- * This class contains the method for PSM best hit selection.
- *
- * @author Marc Vaudel
- */
-public class BestMatchSelection {
-
-    /**
-     * The sequence factory.
-     */
-    private SequenceFactory sequenceFactory = SequenceFactory.getInstance();
-    /**
-     * The spectrum factory.
-     */
-    private SpectrumFactory spectrumFactory = SpectrumFactory.getInstance();
-    /**
-     * Map indicating how often a protein was found in a search engine first hit
-     * whenever this protein was found more than one time.
-     */
-    private HashMap<String, Integer> proteinCount = new HashMap<>();
-    /**
-     * The identification object.
-     */
-    private Identification identification;
-    /**
-     * The validator which will take care of the matches validation.
-     */
-    private MatchesValidator matchesValidator;
-    /**
-     * Metrics to be picked when loading the identification.
-     */
-    private Metrics metrics = new Metrics();
-
-    /**
-     * Constructor.
-     *
-     * @param identification the identification object where to get the matches
-     * from
-     * @param proteinCount a map of proteins found multiple times
-     * @param matchesValidator the matches validator
-     * @param metrics the object where to store dataset metrics
-     */
-    public BestMatchSelection(Identification identification, HashMap<String, Integer> proteinCount, MatchesValidator matchesValidator, Metrics metrics) {
-        this.identification = identification;
-        this.proteinCount = proteinCount;
-        this.matchesValidator = matchesValidator;
-        this.metrics = metrics;
-    }
-
-    /**
-     * Fills the PSM specific map.
-     *
-     * @param inputMap The input map
-     * @param waitingHandler the handler displaying feedback to the user
-     * @param identificationParameters the identification parameters
-     *
-     * @throws java.sql.SQLException exception thrown whenever an error occurred
-     * while interacting with the back-end database
-     * @throws java.io.IOException exception thrown whenever an error occurred
-     * while reading an external file
-     * @throws java.lang.ClassNotFoundException exception thrown whenever an
-     * error occurred while deserializing an object
-     * @throws java.lang.InterruptedException exception thrown whenever a
-     * threading error occurred
-     * @throws uk.ac.ebi.jmzml.xml.io.MzMLUnmarshallerException exception thrown
-     * whenever an error occurred while reading an mzML file
-     * @throws org.apache.commons.math.MathException exception thrown if a math
-     * exception occurred when estimating the noise level
-     */
-    public void selectBestHitAndFillPsmMap(InputMap inputMap, WaitingHandler waitingHandler,
-            IdentificationParameters identificationParameters) throws SQLException, IOException, ClassNotFoundException, InterruptedException, MzMLUnmarshallerException, MathException {
-
-        waitingHandler.setSecondaryProgressCounterIndeterminate(false);
-        waitingHandler.setMaxSecondaryProgressCounter(identification.getSpectrumIdentificationSize());
-
-        PeptideSpectrumAnnotator spectrumAnnotator = new PeptideSpectrumAnnotator();
-        boolean multiSE = inputMap.isMultipleAlgorithms();
-
-        PeptideAssumptionFilter peptideAssumptionFilter = identificationParameters.getPeptideAssumptionFilter();
-        SequenceMatchingPreferences sequenceMatchingPreferences = identificationParameters.getSequenceMatchingPreferences();
-        SequenceMatchingPreferences ptmSequenceMatchingPreferences = identificationParameters.getPtmScoringPreferences().getSequenceMatchingPreferences();
-        SearchParameters searchParameters = identificationParameters.getSearchParameters();
-        AnnotationSettings annotationPreferences = identificationParameters.getAnnotationPreferences();
-        IdMatchValidationPreferences idMatchValidationPreferences = identificationParameters.getIdValidationPreferences();
-
-        PeptideAssumptionFilter idFilter = identificationParameters.getPeptideAssumptionFilter();
-
-
-        PSParameter psParameter = new PSParameter();
-
-<<<<<<< HEAD
-        PsmIterator psmIterator = identification.getPsmIterator(waitingHandler);
-
-        while (psmIterator.hasNext()) {
-=======
-        for (String spectrumFileName : identification.getSpectrumFiles()) {
-
-            HashMap<String, ArrayList<String>> keysMap = null;
-            if (orderedPsmMap != null) {
-                keysMap = new HashMap<String, ArrayList<String>>();
-            }
-
-            PsmIterator psmIterator = identification.getPsmIterator(spectrumFileName, null, true, waitingHandler);
-            SpectrumMatch advocateMatch;
-
-            while ((advocateMatch = psmIterator.next()) != null) {
-
-                String spectrumKey = advocateMatch.getKey();
->>>>>>> 98ab6bef
-
-            SpectrumMatch spectrumMatch = psmIterator.next();
-            
-            // since the spectra should not be removed any more from the database,
-            // every instance gets a dummy PSParameter to avoid crashes in the
-            // according PeptideShaker process
-            PSParameter dummyParameter = new PSParameter();
-            dummyParameter.setMatchValidationLevel(MatchValidationLevel.not_validated);
-            spectrumMatch.addUrParam(dummyParameter);
-            
-            String spectrumKey = spectrumMatch.getKey();
-            
-            
-            
-            
-
-            // map of the peptide first hits for this spectrum: score -> max protein count -> max search engine votes -> amino acids annotated -> min mass deviation -> peptide sequence
-            HashMap<Double, HashMap<Integer, HashMap<Integer, HashMap<Integer, HashMap<Double, HashMap<String, PeptideAssumption>>>>>> peptideAssumptions
-                    = new HashMap<>();
-
-            // map of the tag first hits: score -> assumptions
-            HashMap<Double, ArrayList<TagAssumption>> tagAssumptions = new HashMap<>();
-
-            HashSet<String> identifications = new HashSet<>();
-
-            HashMap<Integer, HashMap<Double, ArrayList<SpectrumIdentificationAssumption>>> assumptions = spectrumMatch.getAssumptionsMap();
-
-            for (int searchEngine1 : assumptions.keySet()) {
-
-                HashMap<Double, ArrayList<SpectrumIdentificationAssumption>> advocate1Map = assumptions.get(searchEngine1);
-
-                ArrayList<Double> eValues1 = new ArrayList<>(advocate1Map.keySet());
-                Collections.sort(eValues1);
-
-                for (Double eValue1 : eValues1) {
-
-                    boolean bestPeptideFound = false;
-
-                    for (SpectrumIdentificationAssumption assumption1 : advocate1Map.get(eValue1)) {
-
-                        if (assumption1 instanceof PeptideAssumption) {
-                            
-
-                            PeptideAssumption peptideAssumption1 = (PeptideAssumption) assumption1;
-                            Peptide peptide1 = peptideAssumption1.getPeptide();
-                            String id = peptide1.getKey();
-
-                            if (!identifications.contains(id)) {
-                                boolean filterPassed1 = true;
-                                if (!peptideAssumptionFilter.validatePeptide(peptide1, sequenceMatchingPreferences, searchParameters.getDigestionPreferences())
-                                        || !peptideAssumptionFilter.validateModifications(peptide1, sequenceMatchingPreferences, ptmSequenceMatchingPreferences, searchParameters.getPtmSettings())
-                                        || !peptideAssumptionFilter.validatePrecursor(peptideAssumption1, spectrumKey, spectrumFactory, searchParameters)
-                                        || !peptideAssumptionFilter.validateProteins(peptide1, sequenceMatchingPreferences)) {
-                                    filterPassed1 = false;
-                                } else {
-                                    ArrayList<String> accessions = peptide1.getParentProteins(sequenceMatchingPreferences);
-                                    if (accessions == null || accessions.isEmpty()) {
-                                        filterPassed1 = false;
-                                    }
-                                }
-
-                                if (filterPassed1) {
-
-                                    bestPeptideFound = true;
-
-                                    psParameter = (PSParameter) peptideAssumption1.getUrParam(psParameter);
-                                    double p;
-
-                                    if (multiSE && sequenceFactory.concatenatedTargetDecoy()) {
-                                        p = psParameter.getSearchEngineProbability();
-                                    } else {
-                                        p = peptideAssumption1.getScore();
-                                    }
-
-                                    int nSE = 1;
-                                    int proteinMax = 1;
-                                    for (String protein : peptideAssumption1.getPeptide().getParentProteins(sequenceMatchingPreferences)) {
-                                        Integer tempCount = proteinCount.get(protein);
-                                        if (tempCount != null && tempCount > proteinMax) {
-                                            proteinMax = tempCount;
-                                        }
-                                    }
-
-                                    for (int searchEngine2 : assumptions.keySet()) {
-
-                                        if (searchEngine1 != searchEngine2) {
-
-                                            HashMap<Double, ArrayList<SpectrumIdentificationAssumption>> advocate2Map = assumptions.get(searchEngine2);
-
-                                            boolean found = false;
-                                            ArrayList<Double> eValues2 = new ArrayList<>(advocate2Map.keySet());
-                                            Collections.sort(eValues2);
-
-                                            for (double eValue2 : eValues2) {
-
-                                                for (SpectrumIdentificationAssumption assumption2 : advocate2Map.get(eValue2)) {
-
-                                                    if (assumption2 instanceof PeptideAssumption) {
-
-                                                        PeptideAssumption peptideAssumption2 = (PeptideAssumption) assumption2;
-
-                                                        if (peptideAssumption1.getPeptide().isSameSequenceAndModificationStatus(peptideAssumption2.getPeptide(),
-                                                                sequenceMatchingPreferences)) {
-                                                            PSParameter psParameter2 = (PSParameter) peptideAssumption2.getUrParam(psParameter);
-                                                            p = p * psParameter2.getSearchEngineProbability();
-                                                            nSE++;
-                                                            found = true;
-                                                            break;
-                                                        }
-                                                    }
-                                                }
-                                                if (found) {
-                                                    break;
-                                                }
-                                            }
-                                        }
-                                    }
-
-                                    identifications.add(id);
-
-                                    HashMap<Integer, HashMap<Integer, HashMap<Integer, HashMap<Double, HashMap<String, PeptideAssumption>>>>> pMap = peptideAssumptions.get(p);
-                                    if (pMap == null) {
-                                        pMap = new HashMap<>(advocate1Map.size());
-                                        peptideAssumptions.put(p, pMap);
-                                    }
-
-                                    HashMap<Integer, HashMap<Integer, HashMap<Double, HashMap<String, PeptideAssumption>>>> proteinMaxMap = pMap.get(proteinMax);
-                                    if (proteinMaxMap == null) {
-                                        proteinMaxMap = new HashMap<>(1);
-                                        pMap.put(proteinMax, proteinMaxMap);
-                                    }
-
-                                    HashMap<Integer, HashMap<Double, HashMap<String, PeptideAssumption>>> nSeMap = proteinMaxMap.get(nSE);
-                                    if (nSeMap == null) {
-                                        nSeMap = new HashMap<>(1);
-                                        proteinMaxMap.put(nSE, nSeMap);
-                                        HashMap<Double, HashMap<String, PeptideAssumption>> coverageMap = new HashMap<>(1);
-                                        nSeMap.put(-1, coverageMap);
-                                        HashMap<String, PeptideAssumption> assumptionMap = new HashMap<>(1);
-                                        coverageMap.put(-1.0, assumptionMap);
-                                        assumptionMap.put(peptideAssumption1.getPeptide().getSequenceWithLowerCasePtms(), peptideAssumption1);
-                                    } else {
-                                        MSnSpectrum spectrum = (MSnSpectrum) spectrumFactory.getSpectrum(spectrumKey);
-
-                                        HashMap<Double, HashMap<String, PeptideAssumption>> coverageMap = nSeMap.get(-1);
-                                        if (coverageMap != null) {
-                                            HashMap<String, PeptideAssumption> assumptionMap = coverageMap.get(-1.0);
-                                            for (PeptideAssumption tempAssumption : assumptionMap.values()) { // There should be only one
-                                                Peptide peptide = tempAssumption.getPeptide();
-                                                SpecificAnnotationSettings specificAnnotationPreferences = annotationPreferences.getSpecificAnnotationPreferences(spectrum.getSpectrumKey(), tempAssumption, identificationParameters.getSequenceMatchingPreferences(), identificationParameters.getPtmScoringPreferences().getSequenceMatchingPreferences());
-                                                HashMap<Integer, ArrayList<IonMatch>> coveredAminoAcids = spectrumAnnotator.getCoveredAminoAcids(annotationPreferences, specificAnnotationPreferences, (MSnSpectrum) spectrum, peptide);
-                                                int nIons = coveredAminoAcids.size();
-                                                nSeMap.put(nIons, coverageMap);
-                                            }
-                                            nSeMap.remove(-1);
-                                        }
-
-                                        Peptide peptide = peptideAssumption1.getPeptide();
-                                        SpecificAnnotationSettings specificAnnotationPreferences = annotationPreferences.getSpecificAnnotationPreferences(spectrum.getSpectrumKey(), peptideAssumption1, identificationParameters.getSequenceMatchingPreferences(), identificationParameters.getPtmScoringPreferences().getSequenceMatchingPreferences());
-                                        HashMap<Integer, ArrayList<IonMatch>> coveredAminoAcids = spectrumAnnotator.getCoveredAminoAcids(annotationPreferences, specificAnnotationPreferences, (MSnSpectrum) spectrum, peptide);
-                                        int nIons = coveredAminoAcids.size();
-
-                                        coverageMap = nSeMap.get(nIons);
-                                        if (coverageMap == null) {
-                                            coverageMap = new HashMap<>(1);
-                                            HashMap<String, PeptideAssumption> assumptionMap = new HashMap<>(1);
-                                            assumptionMap.put(peptideAssumption1.getPeptide().getSequenceWithLowerCasePtms(), peptideAssumption1);
-                                            coverageMap.put(-1.0, assumptionMap);
-                                            nSeMap.put(nIons, coverageMap);
-                                        } else {
-                                            HashMap<String, PeptideAssumption> assumptionMap = coverageMap.get(-1.0);
-                                            if (assumptionMap != null) {
-                                                for (PeptideAssumption tempAssumption : assumptionMap.values()) { // There should be only one
-<<<<<<< HEAD
-                                                    double massError = Math.abs(tempAssumption.getDeltaMass(spectrum.getPrecursor().getMz(), searchParameters.isPrecursorAccuracyTypePpm(), searchParameters.getMinIsotopicCorrection(), searchParameters.getMaxIsotopicCorrection()));
-                                                    coverageMap.put(massError, assumptionMap);
-=======
-                                                    Peptide peptide = tempAssumption.getPeptide();
-                                                    SpecificAnnotationSettings specificAnnotationPreferences = annotationPreferences.getSpecificAnnotationPreferences(spectrum.getSpectrumKey(), tempAssumption, identificationParameters.getSequenceMatchingPreferences(), identificationParameters.getPtmScoringPreferences().getSequenceMatchingPreferences());
-                                                    HashMap<Integer, ArrayList<IonMatch>> coveredAminoAcids = spectrumAnnotator.getCoveredAminoAcids(annotationPreferences, specificAnnotationPreferences, (MSnSpectrum) spectrum, peptide, true);
-                                                    int nIons = coveredAminoAcids.size();
-                                                    nSeMap.put(nIons, coverageMap);
->>>>>>> 98ab6bef
-                                                }
-                                                coverageMap.remove(-1.0);
-                                            }
-
-<<<<<<< HEAD
-                                            double massError = Math.abs(peptideAssumption1.getDeltaMass(spectrum.getPrecursor().getMz(), searchParameters.isPrecursorAccuracyTypePpm(), searchParameters.getMinIsotopicCorrection(), searchParameters.getMaxIsotopicCorrection()));
-                                            assumptionMap = coverageMap.get(massError);
-                                            if (assumptionMap == null) {
-                                                assumptionMap = new HashMap<>(1);
-                                                coverageMap.put(massError, assumptionMap);
-=======
-                                            Peptide peptide = peptideAssumption1.getPeptide();
-                                            SpecificAnnotationSettings specificAnnotationPreferences = annotationPreferences.getSpecificAnnotationPreferences(spectrum.getSpectrumKey(), peptideAssumption1, identificationParameters.getSequenceMatchingPreferences(), identificationParameters.getPtmScoringPreferences().getSequenceMatchingPreferences());
-                                            HashMap<Integer, ArrayList<IonMatch>> coveredAminoAcids = spectrumAnnotator.getCoveredAminoAcids(annotationPreferences, specificAnnotationPreferences, (MSnSpectrum) spectrum, peptide, true);
-                                            int nIons = coveredAminoAcids.size();
-
-                                            coverageMap = nSeMap.get(nIons);
-                                            if (coverageMap == null) {
-                                                coverageMap = new HashMap<Double, HashMap<String, PeptideAssumption>>(1);
-                                                HashMap<String, PeptideAssumption> assumptionMap = new HashMap<String, PeptideAssumption>(1);
-                                                assumptionMap.put(peptideAssumption1.getPeptide().getSequenceWithLowerCasePtms(), peptideAssumption1);
-                                                coverageMap.put(-1.0, assumptionMap);
-                                                nSeMap.put(nIons, coverageMap);
-                                            } else {
-                                                HashMap<String, PeptideAssumption> assumptionMap = coverageMap.get(-1.0);
-                                                if (assumptionMap != null) {
-                                                    for (PeptideAssumption tempAssumption : assumptionMap.values()) { // There should be only one
-                                                        double massError = Math.abs(tempAssumption.getDeltaMass(spectrum.getPrecursor().getMz(), searchParameters.isPrecursorAccuracyTypePpm(), searchParameters.getMinIsotopicCorrection(), searchParameters.getMaxIsotopicCorrection()));
-                                                        coverageMap.put(massError, assumptionMap);
-                                                    }
-                                                    coverageMap.remove(-1.0);
-                                                }
-
-                                                double massError = Math.abs(peptideAssumption1.getDeltaMass(spectrum.getPrecursor().getMz(), searchParameters.isPrecursorAccuracyTypePpm(), searchParameters.getMinIsotopicCorrection(), searchParameters.getMaxIsotopicCorrection()));
-                                                assumptionMap = coverageMap.get(massError);
-                                                if (assumptionMap == null) {
-                                                    assumptionMap = new HashMap<String, PeptideAssumption>(1);
-                                                    coverageMap.put(massError, assumptionMap);
-                                                }
-                                                assumptionMap.put(peptideAssumption1.getPeptide().getSequenceWithLowerCasePtms(), peptideAssumption1);
->>>>>>> 98ab6bef
-                                            }
-                                            assumptionMap.put(peptideAssumption1.getPeptide().getSequenceWithLowerCasePtms(), peptideAssumption1);
-                                        }
-                                    }
-                                }
-                            }
-                        } else if (assumption1 instanceof TagAssumption) {
-                            TagAssumption tagAssumption = (TagAssumption) assumption1;
-                            ArrayList<TagAssumption> assumptionList = tagAssumptions.get(eValue1);
-                            if (assumptionList == null) {
-                                assumptionList = new ArrayList<>();
-                                tagAssumptions.put(eValue1, assumptionList);
-                            }
-                            assumptionList.add(tagAssumption);
-                        }
-                    }
-                    if (bestPeptideFound) {
-                        break;
-                    }
-                }
-            }
-            
-            if (!peptideAssumptions.isEmpty()) {
-
-                PeptideAssumption bestPeptideAssumption = null;
-                ArrayList<Double> ps = new ArrayList<>(peptideAssumptions.keySet());
-                Collections.sort(ps);
-                double retainedP = 0;
-
-                for (double p : ps) {
-
-                    retainedP = p;
-                    HashMap<Integer, HashMap<Integer, HashMap<Integer, HashMap<Double, HashMap<String, PeptideAssumption>>>>> pMap = peptideAssumptions.get(p);
-                    ArrayList<Integer> proteinMaxs = new ArrayList<>(pMap.keySet());
-                    Collections.sort(proteinMaxs, Collections.reverseOrder());
-
-                    for (int proteinMax : proteinMaxs) {
-
-                        HashMap<Integer, HashMap<Integer, HashMap<Double, HashMap<String, PeptideAssumption>>>> proteinMaxMap = pMap.get(proteinMax);
-                        ArrayList<Integer> nSEs = new ArrayList<>(proteinMaxMap.keySet());
-                        Collections.sort(nSEs, Collections.reverseOrder());
-
-                        for (int nSE : nSEs) {
-
-                            HashMap<Integer, HashMap<Double, HashMap<String, PeptideAssumption>>> nSeMap = proteinMaxMap.get(nSE);
-                            ArrayList<Integer> coverages = new ArrayList<>(nSeMap.keySet());
-                            Collections.sort(coverages, Collections.reverseOrder());
-
-                            for (Integer coverage : coverages) {
-
-                                HashMap<Double, HashMap<String, PeptideAssumption>> coverageMap = nSeMap.get(coverage);
-                                ArrayList<Double> minErrors = new ArrayList<>(coverageMap.keySet());
-                                Collections.sort(minErrors);
-
-                                for (double minError : minErrors) {
-
-                                    HashMap<String, PeptideAssumption> bestPeptideAssumptions = coverageMap.get(minError);
-                                    ArrayList<String> sequences = new ArrayList<>(bestPeptideAssumptions.keySet());
-                                    Collections.sort(sequences);
-
-                                    for (String sequence : sequences) {
-                                        PeptideAssumption peptideAssumption = bestPeptideAssumptions.get(sequence);
-                                        if (idFilter.validateProteins(peptideAssumption.getPeptide(), sequenceMatchingPreferences)) {
-                                            bestPeptideAssumption = peptideAssumption;
-                                            break;
-                                        }
-                                    }
-                                    if (bestPeptideAssumption != null) {
-                                        break;
-                                    }
-                                }
-                                if (bestPeptideAssumption != null) {
-                                    break;
-                                }
-                            }
-                            if (bestPeptideAssumption != null) {
-                                break;
-                            }
-                        }
-                        if (bestPeptideAssumption != null) {
-                            break;
-                        }
-                    }
-                    if (bestPeptideAssumption != null) {
-                        break;
-                    }
-                }
-                if (bestPeptideAssumption != null) {
-
-                    if (multiSE) {
-
-                        // try to find the most likely modification localization based on the search engine results
-                        HashMap<PeptideAssumption, ArrayList<Double>> assumptionPEPs = new HashMap<>();
-                        String bestAssumptionKey = bestPeptideAssumption.getPeptide().getMatchingKey(sequenceMatchingPreferences);
-
-                        for (int searchEngine : assumptions.keySet()) {
-
-                            boolean found = false;
-                            HashMap<Double, ArrayList<SpectrumIdentificationAssumption>> advocateMap = assumptions.get(searchEngine);
-                            ArrayList<Double> eValues = new ArrayList<>(advocateMap.keySet());
-                            Collections.sort(eValues);
-
-                            for (double eValue : eValues) {
-                                for (SpectrumIdentificationAssumption assumption : advocateMap.get(eValue)) {
-
-                                    if (assumption instanceof PeptideAssumption) {
-
-                                        PeptideAssumption peptideAssumption = (PeptideAssumption) assumption;
-
-                                        if (peptideAssumption.getPeptide().getMatchingKey(sequenceMatchingPreferences).equals(bestAssumptionKey)) {
-
-                                            found = true;
-                                            boolean found2 = false;
-
-                                            for (PeptideAssumption assumption1 : assumptionPEPs.keySet()) {
-                                                if (assumption1.getPeptide().sameModificationsAs(peptideAssumption.getPeptide())) {
-                                                    found2 = true;
-                                                    psParameter = (PSParameter) assumption.getUrParam(psParameter);
-                                                    ArrayList<Double> peps = assumptionPEPs.get(assumption1);
-                                                    peps.add(psParameter.getSearchEngineProbability());
-                                                    break;
-                                                }
-                                            }
-
-                                            if (!found2) {
-                                                ArrayList<Double> peps = new ArrayList<>(1);
-                                                assumptionPEPs.put(peptideAssumption, peps);
-                                                psParameter = (PSParameter) assumption.getUrParam(psParameter);
-                                                peps.add(psParameter.getSearchEngineProbability());
-                                            }
-                                        }
-                                    }
-                                }
-
-                                if (found) {
-                                    break;
-                                }
-                            }
-                        }
-
-                        Double bestSeP = null;
-                        int nSe = -1;
-
-                        for (PeptideAssumption peptideAssumption : assumptionPEPs.keySet()) {
-
-                            ArrayList<Double> peps = assumptionPEPs.get(peptideAssumption);
-                            Double sep = Collections.min(peps);
-
-                            if (bestSeP == null || bestSeP > sep) {
-                                bestSeP = sep;
-                                nSe = peps.size();
-                                bestPeptideAssumption = peptideAssumption;
-                            } else if (peps.size() > nSe) {
-                                if (sep != null && (Math.abs(sep - bestSeP) <= 1e-10)) {
-                                    nSe = peps.size();
-                                    bestPeptideAssumption = peptideAssumption;
-                                }
-                            }
-                        }
-                    }
-
-                    // create a PeptideShaker match based on the best search engine match
-                    Peptide sePeptide = bestPeptideAssumption.getPeptide();
-                    ArrayList<String> psProteins = new ArrayList<>(sePeptide.getParentProteins(sequenceMatchingPreferences));
-                    ArrayList<ModificationMatch> psModificationMatches = null;
-                    if (sePeptide.isModified()) {
-                        psModificationMatches = new ArrayList<>(sePeptide.getNModifications());
-                        for (ModificationMatch seModMatch : sePeptide.getModificationMatches()) {
-                            psModificationMatches.add(new ModificationMatch(seModMatch.getTheoreticPtm(), seModMatch.getVariable(), seModMatch.getModificationSite()));
-                        }
-                    }
-
-                    Peptide psPeptide = new Peptide(sePeptide.getSequence(), psModificationMatches);
-                    psPeptide.setParentProteins(psProteins);
-                    PeptideAssumption psAssumption = new PeptideAssumption(psPeptide, 1, Advocate.peptideShaker.getIndex(), bestPeptideAssumption.getIdentificationCharge(), retainedP);
-
-                    spectrumMatch.setBestPeptideAssumption(psAssumption);
-
-                    psParameter = new PSParameter();
-                    psParameter.setSpectrumProbabilityScore(retainedP);
-
-                    PSParameter matchParameter = (PSParameter) bestPeptideAssumption.getUrParam(psParameter);
-                    psParameter.setSearchEngineProbability(matchParameter.getSearchEngineProbability());
-                    psParameter.setAlgorithmDeltaPEP(matchParameter.getAlgorithmDeltaPEP());
-                    psParameter.setDeltaPEP(matchParameter.getDeltaPEP());
-
-                    matchesValidator.getPsmMap().addPoint(psParameter.getPsmProbabilityScore(), spectrumMatch, sequenceMatchingPreferences);
-                    String validationMapKey = "";
-                    if (idMatchValidationPreferences.getSeparatePsms()) {
-                        validationMapKey += psAssumption.getIdentificationCharge().value;
-                    }
-                    psParameter.setSpecificMapKey(validationMapKey);
-                    spectrumMatch.addUrParam(psParameter);
-                }
-            }
-            if (!tagAssumptions.isEmpty()) {
-                ArrayList<Double> evalues = new ArrayList<>(tagAssumptions.keySet());
-                Double bestEvalue = Collections.min(evalues);
-                TagAssumption bestAssumption = tagAssumptions.get(bestEvalue).get(0);
-                spectrumMatch.setBestTagAssumption(bestAssumption);
-                if (spectrumMatch.getBestPeptideAssumption() == null) {
-                    psParameter = new PSParameter();
-                    if (!multiSE) {
-                        psParameter.setSpectrumProbabilityScore(bestEvalue);
-                    }
-                    PSParameter matchParameter = (PSParameter) bestAssumption.getUrParam(psParameter);
-                    psParameter.setSearchEngineProbability(matchParameter.getSearchEngineProbability());
-                    psParameter.setAlgorithmDeltaPEP(matchParameter.getAlgorithmDeltaPEP());
-                    psParameter.setDeltaPEP(matchParameter.getDeltaPEP());
-                    psParameter.setSpecificMapKey(spectrumMatch.getBestTagAssumption().getIdentificationCharge().value + "");
-                    spectrumMatch.addUrParam(psParameter);
-                }
-            }
-            waitingHandler.increaseSecondaryProgressCounter();
-            if (waitingHandler.isRunCanceled()) {
-                return;
-            }
-        }
-
-        // the protein count map is no longer needed
-        proteinCount.clear();
-
-        waitingHandler.setSecondaryProgressCounterIndeterminate(true);
-    }
-
-    /**
-     * Selects a first hit in a list of equally scoring peptide matches. The
-     * selection is made based on: 1 - The occurrence of the protein detection
-     * as given in the proteinCount map 2 - The sequence coverage by fragment
-     * ions 3 - The precursor mass error.
-     *
-     * If no best hit is found, the first one sorted alphabetically is retained.
-     *
-     * @param spectrumKey the key of the spectrum
-     * @param firstHits list of equally scoring peptide matches
-     * @param proteinCount map of the number of peptides for every protein
-     * @param sequenceMatchingPreferences the sequence matching preferences
-     * @param identificationParameters the identification parameters
-     * @param spectrumAnnotator the spectrum annotator to use
-     *
-     * @return a first hit from the list of equally scoring peptide matches
-     *
-     * @throws IOException exception thrown whenever an IO exception occurred
-     * while remapping the proteins or getting the spectrum
-     * @throws InterruptedException exception thrown whenever an interrupted
-     * exception occurred while remapping the proteins or getting the spectrum
-     * @throws SQLException exception thrown whenever an SQL exception occurred
-     * while interacting with the protein tree
-     * @throws ClassNotFoundException exception thrown whenever an exception
-     * occurred while deserializing an object
-     * @throws MzMLUnmarshallerException exception thrown whenever an exception
-     * occurred while reading an mzML file
-     * @throws org.apache.commons.math.MathException exception thrown if a math
-     * exception occurred when estimating the noise level
-     */
-    public static PeptideAssumption getBestHit(String spectrumKey, ArrayList<PeptideAssumption> firstHits, HashMap<String, Integer> proteinCount,
-            SequenceMatchingPreferences sequenceMatchingPreferences, IdentificationParameters identificationParameters, PeptideSpectrumAnnotator spectrumAnnotator)
-            throws IOException, InterruptedException, SQLException, ClassNotFoundException, MzMLUnmarshallerException, MathException {
-
-        if (firstHits.size() == 1) {
-            return firstHits.get(0);
-        }
-
-        Integer maxProteins = 0;
-        ArrayList<PeptideAssumption> bestPeptideAssumptions = new ArrayList<>(firstHits.size());
-
-        for (PeptideAssumption peptideAssumption : firstHits) {
-            Peptide peptide = peptideAssumption.getPeptide();
-            ArrayList<String> accessions = peptide.getParentProteins(sequenceMatchingPreferences);
-            if (accessions != null) {
-                for (String accession : accessions) {
-                    Integer count = proteinCount.get(accession);
-                    if (count != null) {
-                        if (count > maxProteins) {
-                            maxProteins = count;
-                            bestPeptideAssumptions.clear();
-                            bestPeptideAssumptions.add(peptideAssumption);
-                        } else if (count.equals(maxProteins)) {
-                            bestPeptideAssumptions.add(peptideAssumption);
-                        }
-                    }
-                }
-            }
-        }
-
-        if (bestPeptideAssumptions.size() == 1) {
-            return bestPeptideAssumptions.get(0);
-        } else if (!bestPeptideAssumptions.isEmpty()) {
-            firstHits = bestPeptideAssumptions;
-            bestPeptideAssumptions = new ArrayList<>(firstHits.size());
-        }
-
-        MSnSpectrum spectrum = (MSnSpectrum) SpectrumFactory.getInstance().getSpectrum(spectrumKey);
-        int maxCoveredAminoAcids = 0;
-        AnnotationSettings annotationPreferences = identificationParameters.getAnnotationPreferences();
-
-        for (PeptideAssumption peptideAssumption : firstHits) {
-            Peptide peptide = peptideAssumption.getPeptide();
-            SpecificAnnotationSettings specificAnnotationPreferences = annotationPreferences.getSpecificAnnotationPreferences(spectrum.getSpectrumKey(), peptideAssumption, identificationParameters.getSequenceMatchingPreferences(), identificationParameters.getPtmScoringPreferences().getSequenceMatchingPreferences());
-            HashMap<Integer, ArrayList<IonMatch>> coveredAminoAcids = spectrumAnnotator.getCoveredAminoAcids(annotationPreferences, specificAnnotationPreferences, (MSnSpectrum) spectrum, peptide, true);
-            int nAas = coveredAminoAcids.size();
-            if (nAas > maxCoveredAminoAcids) {
-                maxCoveredAminoAcids = nAas;
-                bestPeptideAssumptions.clear();
-                bestPeptideAssumptions.add(peptideAssumption);
-            } else if (nAas == maxCoveredAminoAcids) {
-                bestPeptideAssumptions.add(peptideAssumption);
-            }
-        }
-
-        if (bestPeptideAssumptions.size() == 1) {
-            return bestPeptideAssumptions.get(0);
-        } else if (!bestPeptideAssumptions.isEmpty()) {
-            firstHits = bestPeptideAssumptions;
-            bestPeptideAssumptions = new ArrayList<>(firstHits.size());
-        }
-
-        double minMassError = identificationParameters.getPeptideAssumptionFilter().getMaxMzDeviation();
-        if (minMassError == -1.0) {
-            minMassError = identificationParameters.getSearchParameters().getPrecursorAccuracy();
-        }
-
-        SearchParameters searchParameters = identificationParameters.getSearchParameters();
-        for (PeptideAssumption peptideAssumption : firstHits) {
-            double massError = Math.abs(peptideAssumption.getDeltaMass(spectrum.getPrecursor().getMz(), searchParameters.isPrecursorAccuracyTypePpm(), searchParameters.getMinIsotopicCorrection(), searchParameters.getMaxIsotopicCorrection()));
-            if (massError < minMassError) {
-                minMassError = massError;
-                bestPeptideAssumptions.clear();
-                bestPeptideAssumptions.add(peptideAssumption);
-            } else if (massError == minMassError) {
-                bestPeptideAssumptions.add(peptideAssumption);
-            }
-        }
-
-        if (bestPeptideAssumptions.size() == 1) {
-            return bestPeptideAssumptions.get(0);
-        } else if (bestPeptideAssumptions.isEmpty()) {
-            bestPeptideAssumptions = firstHits;
-        }
-
-        HashMap<String, PeptideAssumption> sequenceToPeptideAssumptionsMap = new HashMap<>(bestPeptideAssumptions.size());
-        for (PeptideAssumption peptideAssumption : bestPeptideAssumptions) {
-            sequenceToPeptideAssumptionsMap.put(peptideAssumption.getPeptide().getSequence(), peptideAssumption);
-        }
-
-        ArrayList<String> sequences = new ArrayList<>(sequenceToPeptideAssumptionsMap.keySet());
-        Collections.sort(sequences);
-        return sequenceToPeptideAssumptionsMap.get(sequences.get(0));
-    }
-}
+package eu.isas.peptideshaker.scoring.psm_scoring;
+
+import com.compomics.util.experiment.biology.proteins.Peptide;
+import com.compomics.util.experiment.identification.Advocate;
+import com.compomics.util.experiment.identification.Identification;
+import com.compomics.util.experiment.identification.spectrum_assumptions.PeptideAssumption;
+import com.compomics.util.experiment.identification.protein_sequences.SequenceFactory;
+import com.compomics.util.experiment.identification.SpectrumIdentificationAssumption;
+import com.compomics.util.experiment.identification.spectrum_assumptions.TagAssumption;
+import com.compomics.util.experiment.identification.matches.IonMatch;
+import com.compomics.util.experiment.identification.matches.ModificationMatch;
+import com.compomics.util.experiment.identification.matches.SpectrumMatch;
+import com.compomics.util.experiment.identification.matches_iterators.PsmIterator;
+import com.compomics.util.experiment.identification.spectrum_annotation.spectrum_annotators.PeptideSpectrumAnnotator;
+import com.compomics.util.experiment.massspectrometry.spectra.MSnSpectrum;
+import com.compomics.util.experiment.mass_spectrometry.SpectrumFactory;
+import com.compomics.util.experiment.identification.spectrum_annotation.AnnotationParameters;
+import com.compomics.util.experiment.identification.filtering.PeptideAssumptionFilter;
+import com.compomics.util.parameters.identification.search.SearchParameters;
+import com.compomics.util.parameters.identification.IdentificationParameters;
+import com.compomics.util.parameters.identification.advanced.SequenceMatchingParameters;
+import com.compomics.util.experiment.identification.spectrum_annotation.SpecificAnnotationParameters;
+import com.compomics.util.parameters.identification.advanced.IdMatchValidationParameters;
+import com.compomics.util.waiting.WaitingHandler;
+import eu.isas.peptideshaker.parameters.PSParameter;
+import eu.isas.peptideshaker.scoring.MatchValidationLevel;
+import eu.isas.peptideshaker.scoring.maps.InputMap;
+import eu.isas.peptideshaker.utils.Metrics;
+import eu.isas.peptideshaker.validation.MatchesValidator;
+import java.io.IOException;
+import java.sql.SQLException;
+import java.util.ArrayList;
+import java.util.Collections;
+import java.util.HashMap;
+import java.util.HashSet;
+import org.apache.commons.math.MathException;
+import uk.ac.ebi.jmzml.xml.io.MzMLUnmarshallerException;
+
+/**
+ * This class contains the method for PSM best hit selection.
+ *
+ * @author Marc Vaudel
+ */
+public class BestMatchSelection {
+
+    /**
+     * The sequence factory.
+     */
+    private SequenceFactory sequenceFactory = SequenceFactory.getInstance();
+    /**
+     * The spectrum factory.
+     */
+    private SpectrumFactory spectrumFactory = SpectrumFactory.getInstance();
+    /**
+     * Map indicating how often a protein was found in a search engine first hit
+     * whenever this protein was found more than one time.
+     */
+    private HashMap<String, Integer> proteinCount = new HashMap<>();
+    /**
+     * The identification object.
+     */
+    private Identification identification;
+    /**
+     * The validator which will take care of the matches validation.
+     */
+    private MatchesValidator matchesValidator;
+    /**
+     * Metrics to be picked when loading the identification.
+     */
+    private Metrics metrics = new Metrics();
+
+    /**
+     * Constructor.
+     *
+     * @param identification the identification object where to get the matches
+     * from
+     * @param proteinCount a map of proteins found multiple times
+     * @param matchesValidator the matches validator
+     * @param metrics the object where to store dataset metrics
+     */
+    public BestMatchSelection(Identification identification, HashMap<String, Integer> proteinCount, MatchesValidator matchesValidator, Metrics metrics) {
+        this.identification = identification;
+        this.proteinCount = proteinCount;
+        this.matchesValidator = matchesValidator;
+        this.metrics = metrics;
+    }
+
+    /**
+     * Fills the PSM specific map.
+     *
+     * @param inputMap The input map
+     * @param waitingHandler the handler displaying feedback to the user
+     * @param identificationParameters the identification parameters
+     *
+     * @throws java.sql.SQLException exception thrown whenever an error occurred
+     * while interacting with the back-end database
+     * @throws java.io.IOException exception thrown whenever an error occurred
+     * while reading an external file
+     * @throws java.lang.ClassNotFoundException exception thrown whenever an
+     * error occurred while deserializing an object
+     * @throws java.lang.InterruptedException exception thrown whenever a
+     * threading error occurred
+     * @throws uk.ac.ebi.jmzml.xml.io.MzMLUnmarshallerException exception thrown
+     * whenever an error occurred while reading an mzML file
+     * @throws org.apache.commons.math.MathException exception thrown if a math
+     * exception occurred when estimating the noise level
+     */
+    public void selectBestHitAndFillPsmMap(InputMap inputMap, WaitingHandler waitingHandler,
+            IdentificationParameters identificationParameters) throws SQLException, IOException, ClassNotFoundException, InterruptedException, MzMLUnmarshallerException, MathException {
+
+        waitingHandler.setSecondaryProgressCounterIndeterminate(false);
+        waitingHandler.setMaxSecondaryProgressCounter(identification.getSpectrumIdentificationSize());
+
+        PeptideSpectrumAnnotator spectrumAnnotator = new PeptideSpectrumAnnotator();
+        boolean multiSE = inputMap.isMultipleAlgorithms();
+
+        PeptideAssumptionFilter peptideAssumptionFilter = identificationParameters.getPeptideAssumptionFilter();
+        SequenceMatchingParameters sequenceMatchingPreferences = identificationParameters.getSequenceMatchingPreferences();
+        SequenceMatchingParameters ptmSequenceMatchingPreferences = identificationParameters.getPtmScoringPreferences().getSequenceMatchingPreferences();
+        SearchParameters searchParameters = identificationParameters.getSearchParameters();
+        AnnotationParameters annotationPreferences = identificationParameters.getAnnotationPreferences();
+        IdMatchValidationParameters idMatchValidationPreferences = identificationParameters.getIdValidationPreferences();
+
+        PeptideAssumptionFilter idFilter = identificationParameters.getPeptideAssumptionFilter();
+
+        PsmIterator psmIterator = identification.getPsmIterator(waitingHandler);
+        SpectrumMatch spectrumMatch;
+
+        while ((spectrumMatch = psmIterator.next()) != null) {
+
+            PSParameter psParameter = new PSParameter();
+            psParameter.setMatchValidationLevel(MatchValidationLevel.not_validated);
+            spectrumMatch.addUrParam(psParameter);
+
+            String spectrumKey = spectrumMatch.getKey();
+
+            // map of the peptide first hits for this spectrum: score -> max protein count -> max search engine votes -> amino acids annotated -> min mass deviation -> peptide sequence
+            HashMap<Double, HashMap<Integer, HashMap<Integer, HashMap<Integer, HashMap<Double, HashMap<String, PeptideAssumption>>>>>> peptideAssumptions
+                    = new HashMap<>();
+
+            // map of the tag first hits: score -> assumptions
+            HashMap<Double, ArrayList<TagAssumption>> tagAssumptions = new HashMap<>();
+
+            HashSet<String> identifications = new HashSet<>();
+
+            HashMap<Integer, HashMap<Double, ArrayList<SpectrumIdentificationAssumption>>> assumptions = spectrumMatch.getAssumptionsMap();
+
+            for (int searchEngine1 : assumptions.keySet()) {
+
+                HashMap<Double, ArrayList<SpectrumIdentificationAssumption>> advocate1Map = assumptions.get(searchEngine1);
+
+                ArrayList<Double> eValues1 = new ArrayList<>(advocate1Map.keySet());
+                Collections.sort(eValues1);
+
+                for (Double eValue1 : eValues1) {
+
+                    boolean bestPeptideFound = false;
+
+                    for (SpectrumIdentificationAssumption assumption1 : advocate1Map.get(eValue1)) {
+
+                        if (assumption1 instanceof PeptideAssumption) {
+
+                            PeptideAssumption peptideAssumption1 = (PeptideAssumption) assumption1;
+                            Peptide peptide1 = peptideAssumption1.getPeptide();
+                            String id = peptide1.getKey();
+
+                            if (!identifications.contains(id)) {
+                                boolean filterPassed1 = true;
+                                if (!peptideAssumptionFilter.validatePeptide(peptide1, sequenceMatchingPreferences, searchParameters.getDigestionParameters())
+                                        || !peptideAssumptionFilter.validateModifications(peptide1, sequenceMatchingPreferences, ptmSequenceMatchingPreferences, searchParameters.getModificationParameters())
+                                        || !peptideAssumptionFilter.validatePrecursor(peptideAssumption1, spectrumKey, spectrumFactory, searchParameters)
+                                        || !peptideAssumptionFilter.validateProteins(peptide1, sequenceMatchingPreferences)) {
+                                    filterPassed1 = false;
+                                } else {
+                                    ArrayList<String> accessions = peptide1.getParentProteins(sequenceMatchingPreferences);
+                                    if (accessions == null || accessions.isEmpty()) {
+                                        filterPassed1 = false;
+                                    }
+                                }
+
+                                if (filterPassed1) {
+
+                                    bestPeptideFound = true;
+
+                                    psParameter = (PSParameter) peptideAssumption1.getUrParam(psParameter);
+                                    double p;
+
+                                    if (multiSE && sequenceFactory.concatenatedTargetDecoy()) {
+                                        p = psParameter.getSearchEngineProbability();
+                                    } else {
+                                        p = peptideAssumption1.getScore();
+                                    }
+
+                                    int nSE = 1;
+                                    int proteinMax = 1;
+                                    for (String protein : peptideAssumption1.getPeptide().getParentProteins(sequenceMatchingPreferences)) {
+                                        Integer tempCount = proteinCount.get(protein);
+                                        if (tempCount != null && tempCount > proteinMax) {
+                                            proteinMax = tempCount;
+                                        }
+                                    }
+
+                                    for (int searchEngine2 : assumptions.keySet()) {
+
+                                        if (searchEngine1 != searchEngine2) {
+
+                                            HashMap<Double, ArrayList<SpectrumIdentificationAssumption>> advocate2Map = assumptions.get(searchEngine2);
+
+                                            boolean found = false;
+                                            ArrayList<Double> eValues2 = new ArrayList<>(advocate2Map.keySet());
+                                            Collections.sort(eValues2);
+
+                                            for (double eValue2 : eValues2) {
+
+                                                for (SpectrumIdentificationAssumption assumption2 : advocate2Map.get(eValue2)) {
+
+                                                    if (assumption2 instanceof PeptideAssumption) {
+
+                                                        PeptideAssumption peptideAssumption2 = (PeptideAssumption) assumption2;
+
+                                                        if (peptideAssumption1.getPeptide().isSameSequenceAndModificationStatus(peptideAssumption2.getPeptide(),
+                                                                sequenceMatchingPreferences)) {
+                                                            PSParameter psParameter2 = (PSParameter) peptideAssumption2.getUrParam(psParameter);
+                                                            p = p * psParameter2.getSearchEngineProbability();
+                                                            nSE++;
+                                                            found = true;
+                                                            break;
+                                                        }
+                                                    }
+                                                }
+                                                if (found) {
+                                                    break;
+                                                }
+                                            }
+                                        }
+                                    }
+
+                                    identifications.add(id);
+
+                                    HashMap<Integer, HashMap<Integer, HashMap<Integer, HashMap<Double, HashMap<String, PeptideAssumption>>>>> pMap = peptideAssumptions.get(p);
+                                    if (pMap == null) {
+                                        pMap = new HashMap<>(advocate1Map.size());
+                                        peptideAssumptions.put(p, pMap);
+                                    }
+
+                                    HashMap<Integer, HashMap<Integer, HashMap<Double, HashMap<String, PeptideAssumption>>>> proteinMaxMap = pMap.get(proteinMax);
+                                    if (proteinMaxMap == null) {
+                                        proteinMaxMap = new HashMap<>(1);
+                                        pMap.put(proteinMax, proteinMaxMap);
+                                    }
+
+                                    HashMap<Integer, HashMap<Double, HashMap<String, PeptideAssumption>>> nSeMap = proteinMaxMap.get(nSE);
+                                    if (nSeMap == null) {
+                                        nSeMap = new HashMap<>(1);
+                                        proteinMaxMap.put(nSE, nSeMap);
+                                        HashMap<Double, HashMap<String, PeptideAssumption>> coverageMap = new HashMap<>(1);
+                                        nSeMap.put(-1, coverageMap);
+                                        HashMap<String, PeptideAssumption> assumptionMap = new HashMap<>(1);
+                                        coverageMap.put(-1.0, assumptionMap);
+                                        assumptionMap.put(peptideAssumption1.getPeptide().getSequenceWithLowerCasePtms(), peptideAssumption1);
+                                    } else {
+                                        MSnSpectrum spectrum = (MSnSpectrum) spectrumFactory.getSpectrum(spectrumKey);
+
+                                        HashMap<Double, HashMap<String, PeptideAssumption>> coverageMap = nSeMap.get(-1);
+                                        if (coverageMap != null) {
+                                            HashMap<String, PeptideAssumption> assumptionMap = coverageMap.get(-1.0);
+                                            for (PeptideAssumption tempAssumption : assumptionMap.values()) { // There should be only one
+                                                Peptide peptide = tempAssumption.getPeptide();
+                                                SpecificAnnotationParameters specificAnnotationPreferences = annotationPreferences.getSpecificAnnotationPreferences(spectrum.getSpectrumKey(), tempAssumption, identificationParameters.getSequenceMatchingPreferences(), identificationParameters.getPtmScoringPreferences().getSequenceMatchingPreferences());
+                                                HashMap<Integer, ArrayList<IonMatch>> coveredAminoAcids = spectrumAnnotator.getCoveredAminoAcids(annotationPreferences, specificAnnotationPreferences, (MSnSpectrum) spectrum, peptide, true);
+                                                int nIons = coveredAminoAcids.size();
+                                                nSeMap.put(nIons, coverageMap);
+                                            }
+                                            nSeMap.remove(-1);
+                                        }
+
+                                        Peptide peptide = peptideAssumption1.getPeptide();
+                                        SpecificAnnotationParameters specificAnnotationPreferences = annotationPreferences.getSpecificAnnotationPreferences(spectrum.getSpectrumKey(), peptideAssumption1, identificationParameters.getSequenceMatchingPreferences(), identificationParameters.getPtmScoringPreferences().getSequenceMatchingPreferences());
+                                        HashMap<Integer, ArrayList<IonMatch>> coveredAminoAcids = spectrumAnnotator.getCoveredAminoAcids(annotationPreferences, specificAnnotationPreferences, (MSnSpectrum) spectrum, peptide, true);
+                                        int nIons = coveredAminoAcids.size();
+
+                                        coverageMap = nSeMap.get(nIons);
+                                        if (coverageMap == null) {
+                                            coverageMap = new HashMap<>(1);
+                                            HashMap<String, PeptideAssumption> assumptionMap = new HashMap<>(1);
+                                            assumptionMap.put(peptideAssumption1.getPeptide().getSequenceWithLowerCasePtms(), peptideAssumption1);
+                                            coverageMap.put(-1.0, assumptionMap);
+                                            nSeMap.put(nIons, coverageMap);
+                                        } else {
+                                            HashMap<String, PeptideAssumption> assumptionMap = coverageMap.get(-1.0);
+                                            if (assumptionMap != null) {
+                                                for (PeptideAssumption tempAssumption : assumptionMap.values()) { // There should be only one
+                                                    double massError = Math.abs(tempAssumption.getDeltaMass(spectrum.getPrecursor().getMz(), searchParameters.isPrecursorAccuracyTypePpm(), searchParameters.getMinIsotopicCorrection(), searchParameters.getMaxIsotopicCorrection()));
+                                                    coverageMap.put(massError, assumptionMap);
+                                                }
+                                                coverageMap.remove(-1.0);
+                                            }
+
+                                            double massError = Math.abs(peptideAssumption1.getDeltaMass(spectrum.getPrecursor().getMz(), searchParameters.isPrecursorAccuracyTypePpm(), searchParameters.getMinIsotopicCorrection(), searchParameters.getMaxIsotopicCorrection()));
+                                            assumptionMap = coverageMap.get(massError);
+                                            if (assumptionMap == null) {
+                                                assumptionMap = new HashMap<>(1);
+                                                coverageMap.put(massError, assumptionMap);
+                                            }
+                                            assumptionMap.put(peptideAssumption1.getPeptide().getSequenceWithLowerCasePtms(), peptideAssumption1);
+                                        }
+                                    }
+                                }
+                            }
+                        } else if (assumption1 instanceof TagAssumption) {
+                            TagAssumption tagAssumption = (TagAssumption) assumption1;
+                            ArrayList<TagAssumption> assumptionList = tagAssumptions.get(eValue1);
+                            if (assumptionList == null) {
+                                assumptionList = new ArrayList<>();
+                                tagAssumptions.put(eValue1, assumptionList);
+                            }
+                            assumptionList.add(tagAssumption);
+                        }
+                    }
+                    if (bestPeptideFound) {
+                        break;
+                    }
+                }
+            }
+
+            if (!peptideAssumptions.isEmpty()) {
+
+                PeptideAssumption bestPeptideAssumption = null;
+                ArrayList<Double> ps = new ArrayList<>(peptideAssumptions.keySet());
+                Collections.sort(ps);
+                double retainedP = 0;
+
+                for (double p : ps) {
+
+                    retainedP = p;
+                    HashMap<Integer, HashMap<Integer, HashMap<Integer, HashMap<Double, HashMap<String, PeptideAssumption>>>>> pMap = peptideAssumptions.get(p);
+                    ArrayList<Integer> proteinMaxs = new ArrayList<>(pMap.keySet());
+                    Collections.sort(proteinMaxs, Collections.reverseOrder());
+
+                    for (int proteinMax : proteinMaxs) {
+
+                        HashMap<Integer, HashMap<Integer, HashMap<Double, HashMap<String, PeptideAssumption>>>> proteinMaxMap = pMap.get(proteinMax);
+                        ArrayList<Integer> nSEs = new ArrayList<>(proteinMaxMap.keySet());
+                        Collections.sort(nSEs, Collections.reverseOrder());
+
+                        for (int nSE : nSEs) {
+
+                            HashMap<Integer, HashMap<Double, HashMap<String, PeptideAssumption>>> nSeMap = proteinMaxMap.get(nSE);
+                            ArrayList<Integer> coverages = new ArrayList<>(nSeMap.keySet());
+                            Collections.sort(coverages, Collections.reverseOrder());
+
+                            for (Integer coverage : coverages) {
+
+                                HashMap<Double, HashMap<String, PeptideAssumption>> coverageMap = nSeMap.get(coverage);
+                                ArrayList<Double> minErrors = new ArrayList<>(coverageMap.keySet());
+                                Collections.sort(minErrors);
+
+                                for (double minError : minErrors) {
+
+                                    HashMap<String, PeptideAssumption> bestPeptideAssumptions = coverageMap.get(minError);
+                                    ArrayList<String> sequences = new ArrayList<>(bestPeptideAssumptions.keySet());
+                                    Collections.sort(sequences);
+
+                                    for (String sequence : sequences) {
+                                        PeptideAssumption peptideAssumption = bestPeptideAssumptions.get(sequence);
+                                        if (idFilter.validateProteins(peptideAssumption.getPeptide(), sequenceMatchingPreferences)) {
+                                            bestPeptideAssumption = peptideAssumption;
+                                            break;
+                                        }
+                                    }
+                                    if (bestPeptideAssumption != null) {
+                                        break;
+                                    }
+                                }
+                                if (bestPeptideAssumption != null) {
+                                    break;
+                                }
+                            }
+                            if (bestPeptideAssumption != null) {
+                                break;
+                            }
+                        }
+                        if (bestPeptideAssumption != null) {
+                            break;
+                        }
+                    }
+                    if (bestPeptideAssumption != null) {
+                        break;
+                    }
+                }
+                if (bestPeptideAssumption != null) {
+
+                    if (multiSE) {
+
+                        // try to find the most likely modification localization based on the search engine results
+                        HashMap<PeptideAssumption, ArrayList<Double>> assumptionPEPs = new HashMap<>();
+                        String bestAssumptionKey = bestPeptideAssumption.getPeptide().getMatchingKey(sequenceMatchingPreferences);
+
+                        for (int searchEngine : assumptions.keySet()) {
+
+                            boolean found = false;
+                            HashMap<Double, ArrayList<SpectrumIdentificationAssumption>> advocateMap = assumptions.get(searchEngine);
+                            ArrayList<Double> eValues = new ArrayList<>(advocateMap.keySet());
+                            Collections.sort(eValues);
+
+                            for (double eValue : eValues) {
+                                for (SpectrumIdentificationAssumption assumption : advocateMap.get(eValue)) {
+
+                                    if (assumption instanceof PeptideAssumption) {
+
+                                        PeptideAssumption peptideAssumption = (PeptideAssumption) assumption;
+
+                                        if (peptideAssumption.getPeptide().getMatchingKey(sequenceMatchingPreferences).equals(bestAssumptionKey)) {
+
+                                            found = true;
+                                            boolean found2 = false;
+
+                                            for (PeptideAssumption assumption1 : assumptionPEPs.keySet()) {
+                                                if (assumption1.getPeptide().sameModificationsAs(peptideAssumption.getPeptide())) {
+                                                    found2 = true;
+                                                    psParameter = (PSParameter) assumption.getUrParam(psParameter);
+                                                    ArrayList<Double> peps = assumptionPEPs.get(assumption1);
+                                                    peps.add(psParameter.getSearchEngineProbability());
+                                                    break;
+                                                }
+                                            }
+
+                                            if (!found2) {
+                                                ArrayList<Double> peps = new ArrayList<>(1);
+                                                assumptionPEPs.put(peptideAssumption, peps);
+                                                psParameter = (PSParameter) assumption.getUrParam(psParameter);
+                                                peps.add(psParameter.getSearchEngineProbability());
+                                            }
+                                        }
+                                    }
+                                }
+
+                                if (found) {
+                                    break;
+                                }
+                            }
+                        }
+
+                        Double bestSeP = null;
+                        int nSe = -1;
+
+                        for (PeptideAssumption peptideAssumption : assumptionPEPs.keySet()) {
+
+                            ArrayList<Double> peps = assumptionPEPs.get(peptideAssumption);
+                            Double sep = Collections.min(peps);
+
+                            if (bestSeP == null || bestSeP > sep) {
+                                bestSeP = sep;
+                                nSe = peps.size();
+                                bestPeptideAssumption = peptideAssumption;
+                            } else if (peps.size() > nSe) {
+                                if (sep != null && (Math.abs(sep - bestSeP) <= 1e-10)) {
+                                    nSe = peps.size();
+                                    bestPeptideAssumption = peptideAssumption;
+                                }
+                            }
+                        }
+                    }
+
+                    // create a PeptideShaker match based on the best search engine match
+                    Peptide sePeptide = bestPeptideAssumption.getPeptide();
+                    ArrayList<String> psProteins = new ArrayList<>(sePeptide.getParentProteins(sequenceMatchingPreferences));
+                    ArrayList<ModificationMatch> psModificationMatches = null;
+                    if (sePeptide.isModified()) {
+                        psModificationMatches = new ArrayList<>(sePeptide.getNModifications());
+                        for (ModificationMatch seModMatch : sePeptide.getModificationMatches()) {
+                            psModificationMatches.add(new ModificationMatch(seModMatch.getModification(), seModMatch.getVariable(), seModMatch.getModificationSite()));
+                        }
+                    }
+
+                    Peptide psPeptide = new Peptide(sePeptide.getSequence(), psModificationMatches);
+                    psPeptide.setParentProteins(psProteins);
+                    PeptideAssumption psAssumption = new PeptideAssumption(psPeptide, 1, Advocate.peptideShaker.getIndex(), bestPeptideAssumption.getIdentificationCharge(), retainedP);
+
+                    spectrumMatch.setBestPeptideAssumption(psAssumption);
+
+                    psParameter = new PSParameter();
+                    psParameter.setSpectrumProbabilityScore(retainedP);
+
+                    PSParameter matchParameter = (PSParameter) bestPeptideAssumption.getUrParam(psParameter);
+                    psParameter.setSearchEngineProbability(matchParameter.getSearchEngineProbability());
+                    psParameter.setAlgorithmDeltaPEP(matchParameter.getAlgorithmDeltaPEP());
+                    psParameter.setDeltaPEP(matchParameter.getDeltaPEP());
+
+                    matchesValidator.getPsmMap().addPoint(psParameter.getPsmProbabilityScore(), spectrumMatch, sequenceMatchingPreferences);
+                    String validationMapKey = "";
+                    if (idMatchValidationPreferences.getSeparatePsms()) {
+                        validationMapKey += psAssumption.getIdentificationCharge().value;
+                    }
+                    psParameter.setSpecificMapKey(validationMapKey);
+                    spectrumMatch.addUrParam(psParameter);
+                }
+            }
+            if (!tagAssumptions.isEmpty()) {
+                ArrayList<Double> evalues = new ArrayList<>(tagAssumptions.keySet());
+                Double bestEvalue = Collections.min(evalues);
+                TagAssumption bestAssumption = tagAssumptions.get(bestEvalue).get(0);
+                spectrumMatch.setBestTagAssumption(bestAssumption);
+                if (spectrumMatch.getBestPeptideAssumption() == null) {
+                    psParameter = new PSParameter();
+                    if (!multiSE) {
+                        psParameter.setSpectrumProbabilityScore(bestEvalue);
+                    }
+                    PSParameter matchParameter = (PSParameter) bestAssumption.getUrParam(psParameter);
+                    psParameter.setSearchEngineProbability(matchParameter.getSearchEngineProbability());
+                    psParameter.setAlgorithmDeltaPEP(matchParameter.getAlgorithmDeltaPEP());
+                    psParameter.setDeltaPEP(matchParameter.getDeltaPEP());
+                    psParameter.setSpecificMapKey(spectrumMatch.getBestTagAssumption().getIdentificationCharge().value + "");
+                    spectrumMatch.addUrParam(psParameter);
+                }
+            }
+            waitingHandler.increaseSecondaryProgressCounter();
+            if (waitingHandler.isRunCanceled()) {
+                return;
+            }
+        }
+
+        // the protein count map is no longer needed
+        proteinCount.clear();
+
+        waitingHandler.setSecondaryProgressCounterIndeterminate(true);
+    }
+
+    /**
+     * Selects a first hit in a list of equally scoring peptide matches. The
+     * selection is made based on: 1 - The occurrence of the protein detection
+     * as given in the proteinCount map 2 - The sequence coverage by fragment
+     * ions 3 - The precursor mass error.
+     *
+     * If no best hit is found, the first one sorted alphabetically is retained.
+     *
+     * @param spectrumKey the key of the spectrum
+     * @param firstHits list of equally scoring peptide matches
+     * @param proteinCount map of the number of peptides for every protein
+     * @param sequenceMatchingPreferences the sequence matching preferences
+     * @param identificationParameters the identification parameters
+     * @param spectrumAnnotator the spectrum annotator to use
+     *
+     * @return a first hit from the list of equally scoring peptide matches
+     *
+     * @throws IOException exception thrown whenever an IO exception occurred
+     * while remapping the proteins or getting the spectrum
+     * @throws InterruptedException exception thrown whenever an interrupted
+     * exception occurred while remapping the proteins or getting the spectrum
+     * @throws SQLException exception thrown whenever an SQL exception occurred
+     * while interacting with the protein tree
+     * @throws ClassNotFoundException exception thrown whenever an exception
+     * occurred while deserializing an object
+     * @throws MzMLUnmarshallerException exception thrown whenever an exception
+     * occurred while reading an mzML file
+     * @throws org.apache.commons.math.MathException exception thrown if a math
+     * exception occurred when estimating the noise level
+     */
+    public static PeptideAssumption getBestHit(String spectrumKey, ArrayList<PeptideAssumption> firstHits, HashMap<String, Integer> proteinCount,
+            SequenceMatchingParameters sequenceMatchingPreferences, IdentificationParameters identificationParameters, PeptideSpectrumAnnotator spectrumAnnotator)
+            throws IOException, InterruptedException, SQLException, ClassNotFoundException, MzMLUnmarshallerException, MathException {
+
+        if (firstHits.size() == 1) {
+            return firstHits.get(0);
+        }
+
+        Integer maxProteins = 0;
+        ArrayList<PeptideAssumption> bestPeptideAssumptions = new ArrayList<>(firstHits.size());
+
+        for (PeptideAssumption peptideAssumption : firstHits) {
+            Peptide peptide = peptideAssumption.getPeptide();
+            ArrayList<String> accessions = peptide.getParentProteins(sequenceMatchingPreferences);
+            if (accessions != null) {
+                for (String accession : accessions) {
+                    Integer count = proteinCount.get(accession);
+                    if (count != null) {
+                        if (count > maxProteins) {
+                            maxProteins = count;
+                            bestPeptideAssumptions.clear();
+                            bestPeptideAssumptions.add(peptideAssumption);
+                        } else if (count.equals(maxProteins)) {
+                            bestPeptideAssumptions.add(peptideAssumption);
+                        }
+                    }
+                }
+            }
+        }
+
+        if (bestPeptideAssumptions.size() == 1) {
+            return bestPeptideAssumptions.get(0);
+        } else if (!bestPeptideAssumptions.isEmpty()) {
+            firstHits = bestPeptideAssumptions;
+            bestPeptideAssumptions = new ArrayList<>(firstHits.size());
+        }
+
+        MSnSpectrum spectrum = (MSnSpectrum) SpectrumFactory.getInstance().getSpectrum(spectrumKey);
+        int maxCoveredAminoAcids = 0;
+        AnnotationParameters annotationPreferences = identificationParameters.getAnnotationPreferences();
+
+        for (PeptideAssumption peptideAssumption : firstHits) {
+            Peptide peptide = peptideAssumption.getPeptide();
+            SpecificAnnotationParameters specificAnnotationPreferences = annotationPreferences.getSpecificAnnotationPreferences(spectrum.getSpectrumKey(), peptideAssumption, identificationParameters.getSequenceMatchingPreferences(), identificationParameters.getPtmScoringPreferences().getSequenceMatchingPreferences());
+            HashMap<Integer, ArrayList<IonMatch>> coveredAminoAcids = spectrumAnnotator.getCoveredAminoAcids(annotationPreferences, specificAnnotationPreferences, (MSnSpectrum) spectrum, peptide, true);
+            int nAas = coveredAminoAcids.size();
+            if (nAas > maxCoveredAminoAcids) {
+                maxCoveredAminoAcids = nAas;
+                bestPeptideAssumptions.clear();
+                bestPeptideAssumptions.add(peptideAssumption);
+            } else if (nAas == maxCoveredAminoAcids) {
+                bestPeptideAssumptions.add(peptideAssumption);
+            }
+        }
+
+        if (bestPeptideAssumptions.size() == 1) {
+            return bestPeptideAssumptions.get(0);
+        } else if (!bestPeptideAssumptions.isEmpty()) {
+            firstHits = bestPeptideAssumptions;
+            bestPeptideAssumptions = new ArrayList<>(firstHits.size());
+        }
+
+        double minMassError = identificationParameters.getPeptideAssumptionFilter().getMaxMzDeviation();
+        if (minMassError == -1.0) {
+            minMassError = identificationParameters.getSearchParameters().getPrecursorAccuracy();
+        }
+
+        SearchParameters searchParameters = identificationParameters.getSearchParameters();
+        for (PeptideAssumption peptideAssumption : firstHits) {
+            double massError = Math.abs(peptideAssumption.getDeltaMass(spectrum.getPrecursor().getMz(), searchParameters.isPrecursorAccuracyTypePpm(), searchParameters.getMinIsotopicCorrection(), searchParameters.getMaxIsotopicCorrection()));
+            if (massError < minMassError) {
+                minMassError = massError;
+                bestPeptideAssumptions.clear();
+                bestPeptideAssumptions.add(peptideAssumption);
+            } else if (massError == minMassError) {
+                bestPeptideAssumptions.add(peptideAssumption);
+            }
+        }
+
+        if (bestPeptideAssumptions.size() == 1) {
+            return bestPeptideAssumptions.get(0);
+        } else if (bestPeptideAssumptions.isEmpty()) {
+            bestPeptideAssumptions = firstHits;
+        }
+
+        HashMap<String, PeptideAssumption> sequenceToPeptideAssumptionsMap = new HashMap<>(bestPeptideAssumptions.size());
+        for (PeptideAssumption peptideAssumption : bestPeptideAssumptions) {
+            sequenceToPeptideAssumptionsMap.put(peptideAssumption.getPeptide().getSequence(), peptideAssumption);
+        }
+
+        ArrayList<String> sequences = new ArrayList<>(sequenceToPeptideAssumptionsMap.keySet());
+        Collections.sort(sequences);
+        return sequenceToPeptideAssumptionsMap.get(sequences.get(0));
+    }
+}