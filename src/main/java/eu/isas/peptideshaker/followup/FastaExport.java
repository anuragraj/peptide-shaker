--- conflicted
+++ resolved
@@ -1,291 +1,284 @@
-package eu.isas.peptideshaker.followup;
-
-import com.compomics.util.experiment.identification.Identification;
-import com.compomics.util.experiment.identification.protein_sequences.SequenceFactory;
-import com.compomics.util.experiment.identification.matches.ProteinMatch;
-import com.compomics.util.experiment.identification.matches_iterators.ProteinMatchesIterator;
-import com.compomics.util.waiting.WaitingHandler;
-import eu.isas.peptideshaker.parameters.PSParameter;
-import eu.isas.peptideshaker.preferences.FilterPreferences;
-import eu.isas.peptideshaker.utils.IdentificationFeaturesGenerator;
-import java.io.BufferedWriter;
-import java.io.File;
-import java.io.FileNotFoundException;
-import java.io.FileWriter;
-import java.io.IOException;
-import java.sql.SQLException;
-import java.util.ArrayList;
-
-/**
- * Export proteins in the FASTA format.
- *
- * @author Marc Vaudel
- */
-public class FastaExport {
-
-    /**
-     * Exports the proteins of interest in a text file of the FASTA format. Non
-     * validated protein mode iterates all proteins in the original FASTA file
-     * (size in the sequence factory). Validated protein mode iterates only
-     * validated proteins (size in the identification features generator).
-     *
-     * @param destinationFile the file where to write
-     * @param identification the identification
-     * @param identificationFeaturesGenerator the identification features
-     * generator
-     * @param exportType the export type (see enum below)
-     * @param waitingHandler waiting handler used to display progress and cancel
-     * the process
-     * @param filterPreferences the filter preferences
-     *
-     * @throws IOException thrown if an IOException occurs
-     * @throws SQLException thrown if an SQLException occurs
-     * @throws InterruptedException thrown if an InterruptedException occurs
-     * @throws ClassNotFoundException thrown if a ClassNotFoundException occurs
-     */
-    public static void exportFasta(File destinationFile, Identification identification,
-            IdentificationFeaturesGenerator identificationFeaturesGenerator, ExportType exportType, WaitingHandler waitingHandler, FilterPreferences filterPreferences)
-            throws IOException, SQLException, ClassNotFoundException, InterruptedException {
-        export(destinationFile, identification, identificationFeaturesGenerator, exportType, waitingHandler, filterPreferences, false);
-    }
-
-    /**
-     * Exports the accessions proteins of interest in a text file. Non validated
-     * protein mode iterates all proteins in the original FASTA file (size in
-     * the sequence factory). Validated protein mode iterates only validated
-     * proteins (size in the identification features generator).
-     *
-     * @param destinationFile the file where to write
-     * @param identification the identification
-     * @param identificationFeaturesGenerator the identification features
-     * generator
-     * @param exportType the export type (see enum below)
-     * @param waitingHandler waiting handler used to display progress and cancel
-     * the process
-     * @param filterPreferences the filter preferences
-     *
-     * @throws IOException thrown if an IOException occurs
-     * @throws SQLException thrown if an SQLException occurs
-     * @throws InterruptedException thrown if an InterruptedException occurs
-     * @throws ClassNotFoundException thrown if a ClassNotFoundException occurs
-     */
-    public static void exportAccessions(File destinationFile, Identification identification,
-            IdentificationFeaturesGenerator identificationFeaturesGenerator, ExportType exportType, WaitingHandler waitingHandler, FilterPreferences filterPreferences)
-            throws IOException, SQLException, ClassNotFoundException, InterruptedException {
-        export(destinationFile, identification, identificationFeaturesGenerator, exportType, waitingHandler, filterPreferences, true);
-    }
-
-    /**
-     * Exports the proteins of interest in a text file of the given format. Non
-     * validated protein mode iterates all proteins in the original FASTA file
-     * (size in the sequence factory). Validated protein mode iterates only
-     * validated proteins (size in the identification features generator).
-     *
-     * @param destinationFile the file where to write
-     * @param identification the identification
-     * @param identificationFeaturesGenerator the identification features
-     * generator
-     * @param exportType the export type (see enum below)
-     * @param waitingHandler waiting handler used to display progress and cancel
-     * the process
-     * @param filterPreferences the filter preferences
-     * @param accessionOnly if true only the accession of the protein will be
-     * exported, if false the entire information in FASTA format
-     *
-     * @throws IOException thrown if an IOException occurs
-     * @throws SQLException thrown if an SQLException occurs
-     * @throws InterruptedException thrown if an InterruptedException occurs
-     * @throws ClassNotFoundException thrown if a ClassNotFoundException occurs
-     */
-    public static void export(File destinationFile, Identification identification, IdentificationFeaturesGenerator identificationFeaturesGenerator,
-            ExportType exportType, WaitingHandler waitingHandler, FilterPreferences filterPreferences, boolean accessionOnly) throws IOException, SQLException, ClassNotFoundException, InterruptedException {
-
-        SequenceFactory sequenceFactory = SequenceFactory.getInstance();
-        FileWriter f = new FileWriter(destinationFile);
-
-        try {
-
-            BufferedWriter b = new BufferedWriter(f);
-
-            try {
-                if (exportType == ExportType.non_validated) {
-
-                    PSParameter psParameter = new PSParameter();
-                    identification.loadObjects(ProteinMatch.class, waitingHandler, false);
-
-                    for (String accession : sequenceFactory.getAccessions()) {
-
-                        if (!sequenceFactory.isDecoyAccession(accession)) {
-
-                            ArrayList<String> matches = new ArrayList<>(identification.getProteinMap().get(accession));
-
-                            boolean validated = false;
-                            for (String match : matches) {
-                                psParameter = (PSParameter)((ProteinMatch)identification.retrieveObject(match)).getUrParam(psParameter);
-                                if (psParameter.getMatchValidationLevel().isValidated()) {
-                                    validated = true;
-                                    break;
-                                }
-                            }
-                            if (!validated) {
-                                writeAccession(b, accession, sequenceFactory, accessionOnly);
-                            }
-                        }
-                        if (waitingHandler != null) {
-                            if (waitingHandler.isRunCanceled()) {
-                                break;
-                            }
-                            waitingHandler.increaseSecondaryProgressCounter();
-                        }
-                    }
-                } else {
-
-                    ArrayList<String> exported = new ArrayList<>();
-
-                    ArrayList<String> proteinMatches = identificationFeaturesGenerator.getValidatedProteins(waitingHandler, filterPreferences);
-<<<<<<< HEAD
-                    ProteinMatchesIterator proteinMatchesIterator = identification.getProteinMatchesIterator(proteinMatches, waitingHandler);
-                    while (proteinMatchesIterator.hasNext()) {
-                        ProteinMatch proteinMatch = proteinMatchesIterator.next();
-                        ArrayList<String> accessions = new ArrayList<>();
-=======
-                    ProteinMatchesIterator proteinMatchesIterator = identification.getProteinMatchesIterator(proteinMatches, null, false, null, false, null, waitingHandler);
-                    ProteinMatch proteinMatch;
-                    
-                    while ((proteinMatch = proteinMatchesIterator.next()) != null) {
-                        ArrayList<String> accessions = new ArrayList<String>();
->>>>>>> 98ab6bef
-                        if (exportType == ExportType.validated_main_accession) {
-                            accessions.add(proteinMatch.getMainMatch());
-                        } else if (exportType == ExportType.validated_all_accessions) {
-                            accessions.addAll(proteinMatch.getTheoreticProtein());
-                        }
-                        for (String accession : accessions) {
-                            if (!exported.contains(accession)) {
-                                writeAccession(b, accession, sequenceFactory, accessionOnly);
-                                exported.add(accession);
-                            }
-                        }
-                        if (waitingHandler != null) {
-                            if (waitingHandler.isRunCanceled()) {
-                                break;
-                            }
-                            waitingHandler.increaseSecondaryProgressCounter();
-                        }
-                    }
-                }
-            } finally {
-                b.close();
-            }
-        } finally {
-            f.close();
-        }
-
-    }
-
-    /**
-     * Writes the desired information about a given accession.
-     *
-     * @param b the stream where to write
-     * @param accession the accession of interest
-     * @param sequenceFactory the sequence factory
-     * @param accessionOnly indicate whether only the accession shall be written
-     * or the entire protein details in FASTA format
-     *
-     * @throws IOException thrown if an IOException occurs
-     * @throws IllegalArgumentException thrown if an IllegalArgumentException
-     * occurs
-     * @throws InterruptedException thrown if an InterruptedException occurs
-     * @throws FileNotFoundException thrown if a FileNotFoundException occurs
-     * @throws ClassNotFoundException thrown if a ClassNotFoundException occurs
-     */
-    private static void writeAccession(BufferedWriter b, String accession, SequenceFactory sequenceFactory, boolean accessionOnly)
-            throws IOException, IllegalArgumentException, InterruptedException, FileNotFoundException, ClassNotFoundException {
-
-        if (accessionOnly) {
-            b.write(accession);
-            b.newLine();
-        } else {
-            b.write(sequenceFactory.getHeader(accession).getRawHeader());
-            b.newLine();
-            b.write(sequenceFactory.getProtein(accession).getSequence());
-            b.newLine();
-        }
-    }
-
-    /**
-     * Enum of the different types of export implemented.
-     */
-    public enum ExportType {
-
-        /**
-         * Exports the main accession of validated protein groups.
-         */
-        validated_main_accession(0, "Main Accession of Validated Protein Groups"),
-        /**
-         * Exports all accessions of validated protein groups.
-         */
-        validated_all_accessions(1, "All Accessions of Validated Protein Groups"),
-        /**
-         * Exports accessions which cannot be mapped to a protein group.
-         */
-        non_validated(2, "Non-Validated Accessions");
-        /**
-         * Index for the export type.
-         */
-        public int index;
-        /**
-         * Description of the export.
-         */
-        public String description;
-
-        /**
-         * Constructor.
-         *
-         * @param index
-         */
-        private ExportType(int index, String description) {
-            this.index = index;
-            this.description = description;
-        }
-
-        /**
-         * Returns the export type corresponding to a given index.
-         *
-         * @param index the index of interest
-         * @return the export type
-         */
-        public static ExportType getTypeFromIndex(int index) {
-            if (index == validated_main_accession.index) {
-                return validated_main_accession;
-            } else if (index == validated_all_accessions.index) {
-                return validated_all_accessions;
-            } else if (index == non_validated.index) {
-                return non_validated;
-            } else {
-                throw new IllegalArgumentException("Export type " + index + " not implemented.");
-            }
-        }
-
-        /**
-         * Returns all possibilities descriptions in an array of string. Tip:
-         * the position in the array corresponds to the type index.
-         *
-         * @return all possibilities descriptions in an array of string
-         */
-        public static String[] getPossibilities() {
-            return new String[]{validated_main_accession.description, validated_all_accessions.description, non_validated.description};
-        }
-
-        /**
-         * Returns a description of the command line arguments.
-         *
-         * @return a description of the command line arguments
-         */
-        public static String getCommandLineOptions() {
-            return validated_main_accession.index + ": " + validated_main_accession.description + " (default), "
-                    + validated_all_accessions.index + ": " + validated_all_accessions.description + ", "
-                    + non_validated.index + ": " + non_validated.description + ".";
-        }
-    }
-}
+package eu.isas.peptideshaker.followup;
+
+import com.compomics.util.experiment.identification.Identification;
+import com.compomics.util.experiment.identification.protein_sequences.SequenceFactory;
+import com.compomics.util.experiment.identification.matches.ProteinMatch;
+import com.compomics.util.experiment.identification.matches_iterators.ProteinMatchesIterator;
+import com.compomics.util.waiting.WaitingHandler;
+import eu.isas.peptideshaker.parameters.PSParameter;
+import eu.isas.peptideshaker.preferences.FilterPreferences;
+import eu.isas.peptideshaker.utils.IdentificationFeaturesGenerator;
+import java.io.BufferedWriter;
+import java.io.File;
+import java.io.FileNotFoundException;
+import java.io.FileWriter;
+import java.io.IOException;
+import java.sql.SQLException;
+import java.util.ArrayList;
+
+/**
+ * Export proteins in the FASTA format.
+ *
+ * @author Marc Vaudel
+ */
+public class FastaExport {
+
+    /**
+     * Exports the proteins of interest in a text file of the FASTA format. Non
+     * validated protein mode iterates all proteins in the original FASTA file
+     * (size in the sequence factory). Validated protein mode iterates only
+     * validated proteins (size in the identification features generator).
+     *
+     * @param destinationFile the file where to write
+     * @param identification the identification
+     * @param identificationFeaturesGenerator the identification features
+     * generator
+     * @param exportType the export type (see enum below)
+     * @param waitingHandler waiting handler used to display progress and cancel
+     * the process
+     * @param filterPreferences the filter preferences
+     *
+     * @throws IOException thrown if an IOException occurs
+     * @throws SQLException thrown if an SQLException occurs
+     * @throws InterruptedException thrown if an InterruptedException occurs
+     * @throws ClassNotFoundException thrown if a ClassNotFoundException occurs
+     */
+    public static void exportFasta(File destinationFile, Identification identification,
+            IdentificationFeaturesGenerator identificationFeaturesGenerator, ExportType exportType, WaitingHandler waitingHandler, FilterPreferences filterPreferences)
+            throws IOException, SQLException, ClassNotFoundException, InterruptedException {
+        export(destinationFile, identification, identificationFeaturesGenerator, exportType, waitingHandler, filterPreferences, false);
+    }
+
+    /**
+     * Exports the accessions proteins of interest in a text file. Non validated
+     * protein mode iterates all proteins in the original FASTA file (size in
+     * the sequence factory). Validated protein mode iterates only validated
+     * proteins (size in the identification features generator).
+     *
+     * @param destinationFile the file where to write
+     * @param identification the identification
+     * @param identificationFeaturesGenerator the identification features
+     * generator
+     * @param exportType the export type (see enum below)
+     * @param waitingHandler waiting handler used to display progress and cancel
+     * the process
+     * @param filterPreferences the filter preferences
+     *
+     * @throws IOException thrown if an IOException occurs
+     * @throws SQLException thrown if an SQLException occurs
+     * @throws InterruptedException thrown if an InterruptedException occurs
+     * @throws ClassNotFoundException thrown if a ClassNotFoundException occurs
+     */
+    public static void exportAccessions(File destinationFile, Identification identification,
+            IdentificationFeaturesGenerator identificationFeaturesGenerator, ExportType exportType, WaitingHandler waitingHandler, FilterPreferences filterPreferences)
+            throws IOException, SQLException, ClassNotFoundException, InterruptedException {
+        export(destinationFile, identification, identificationFeaturesGenerator, exportType, waitingHandler, filterPreferences, true);
+    }
+
+    /**
+     * Exports the proteins of interest in a text file of the given format. Non
+     * validated protein mode iterates all proteins in the original FASTA file
+     * (size in the sequence factory). Validated protein mode iterates only
+     * validated proteins (size in the identification features generator).
+     *
+     * @param destinationFile the file where to write
+     * @param identification the identification
+     * @param identificationFeaturesGenerator the identification features
+     * generator
+     * @param exportType the export type (see enum below)
+     * @param waitingHandler waiting handler used to display progress and cancel
+     * the process
+     * @param filterPreferences the filter preferences
+     * @param accessionOnly if true only the accession of the protein will be
+     * exported, if false the entire information in FASTA format
+     *
+     * @throws IOException thrown if an IOException occurs
+     * @throws SQLException thrown if an SQLException occurs
+     * @throws InterruptedException thrown if an InterruptedException occurs
+     * @throws ClassNotFoundException thrown if a ClassNotFoundException occurs
+     */
+    public static void export(File destinationFile, Identification identification, IdentificationFeaturesGenerator identificationFeaturesGenerator,
+            ExportType exportType, WaitingHandler waitingHandler, FilterPreferences filterPreferences, boolean accessionOnly) throws IOException, SQLException, ClassNotFoundException, InterruptedException {
+
+        SequenceFactory sequenceFactory = SequenceFactory.getInstance();
+        FileWriter f = new FileWriter(destinationFile);
+
+        try {
+
+            BufferedWriter b = new BufferedWriter(f);
+
+            try {
+                if (exportType == ExportType.non_validated) {
+
+                    PSParameter psParameter = new PSParameter();
+                    identification.loadObjects(ProteinMatch.class, waitingHandler, false);
+
+                    for (String accession : sequenceFactory.getAccessions()) {
+
+                        if (!sequenceFactory.isDecoyAccession(accession)) {
+
+                            ArrayList<String> matches = new ArrayList<>(identification.getProteinMap().get(accession));
+
+                            boolean validated = false;
+                            for (String match : matches) {
+                                psParameter = (PSParameter)((ProteinMatch)identification.retrieveObject(match)).getUrParam(psParameter);
+                                if (psParameter.getMatchValidationLevel().isValidated()) {
+                                    validated = true;
+                                    break;
+                                }
+                            }
+                            if (!validated) {
+                                writeAccession(b, accession, sequenceFactory, accessionOnly);
+                            }
+                        }
+                        if (waitingHandler != null) {
+                            if (waitingHandler.isRunCanceled()) {
+                                break;
+                            }
+                            waitingHandler.increaseSecondaryProgressCounter();
+                        }
+                    }
+                } else {
+
+                    ArrayList<String> exported = new ArrayList<>();
+
+                    ArrayList<String> proteinMatches = identificationFeaturesGenerator.getValidatedProteins(waitingHandler, filterPreferences);
+                    ProteinMatchesIterator proteinMatchesIterator = identification.getProteinMatchesIterator(proteinMatches, waitingHandler);
+                    ProteinMatch proteinMatch;
+                    while ((proteinMatch = proteinMatchesIterator.next()) != null) {
+                        
+                        ArrayList<String> accessions = new ArrayList<>();
+                        if (exportType == ExportType.validated_main_accession) {
+                            accessions.add(proteinMatch.getLeadingAccession());
+                        } else if (exportType == ExportType.validated_all_accessions) {
+                            accessions.addAll(proteinMatch.getTheoreticProtein());
+                        }
+                        for (String accession : accessions) {
+                            if (!exported.contains(accession)) {
+                                writeAccession(b, accession, sequenceFactory, accessionOnly);
+                                exported.add(accession);
+                            }
+                        }
+                        if (waitingHandler != null) {
+                            if (waitingHandler.isRunCanceled()) {
+                                break;
+                            }
+                            waitingHandler.increaseSecondaryProgressCounter();
+                        }
+                    }
+                }
+            } finally {
+                b.close();
+            }
+        } finally {
+            f.close();
+        }
+
+    }
+
+    /**
+     * Writes the desired information about a given accession.
+     *
+     * @param b the stream where to write
+     * @param accession the accession of interest
+     * @param sequenceFactory the sequence factory
+     * @param accessionOnly indicate whether only the accession shall be written
+     * or the entire protein details in FASTA format
+     *
+     * @throws IOException thrown if an IOException occurs
+     * @throws IllegalArgumentException thrown if an IllegalArgumentException
+     * occurs
+     * @throws InterruptedException thrown if an InterruptedException occurs
+     * @throws FileNotFoundException thrown if a FileNotFoundException occurs
+     * @throws ClassNotFoundException thrown if a ClassNotFoundException occurs
+     */
+    private static void writeAccession(BufferedWriter b, String accession, SequenceFactory sequenceFactory, boolean accessionOnly)
+            throws IOException, IllegalArgumentException, InterruptedException, FileNotFoundException, ClassNotFoundException {
+
+        if (accessionOnly) {
+            b.write(accession);
+            b.newLine();
+        } else {
+            b.write(sequenceFactory.getHeader(accession).getRawHeader());
+            b.newLine();
+            b.write(sequenceFactory.getProtein(accession).getSequence());
+            b.newLine();
+        }
+    }
+
+    /**
+     * Enum of the different types of export implemented.
+     */
+    public enum ExportType {
+
+        /**
+         * Exports the main accession of validated protein groups.
+         */
+        validated_main_accession(0, "Main Accession of Validated Protein Groups"),
+        /**
+         * Exports all accessions of validated protein groups.
+         */
+        validated_all_accessions(1, "All Accessions of Validated Protein Groups"),
+        /**
+         * Exports accessions which cannot be mapped to a protein group.
+         */
+        non_validated(2, "Non-Validated Accessions");
+        /**
+         * Index for the export type.
+         */
+        public int index;
+        /**
+         * Description of the export.
+         */
+        public String description;
+
+        /**
+         * Constructor.
+         *
+         * @param index
+         */
+        private ExportType(int index, String description) {
+            this.index = index;
+            this.description = description;
+        }
+
+        /**
+         * Returns the export type corresponding to a given index.
+         *
+         * @param index the index of interest
+         * @return the export type
+         */
+        public static ExportType getTypeFromIndex(int index) {
+            if (index == validated_main_accession.index) {
+                return validated_main_accession;
+            } else if (index == validated_all_accessions.index) {
+                return validated_all_accessions;
+            } else if (index == non_validated.index) {
+                return non_validated;
+            } else {
+                throw new IllegalArgumentException("Export type " + index + " not implemented.");
+            }
+        }
+
+        /**
+         * Returns all possibilities descriptions in an array of string. Tip:
+         * the position in the array corresponds to the type index.
+         *
+         * @return all possibilities descriptions in an array of string
+         */
+        public static String[] getPossibilities() {
+            return new String[]{validated_main_accession.description, validated_all_accessions.description, non_validated.description};
+        }
+
+        /**
+         * Returns a description of the command line arguments.
+         *
+         * @return a description of the command line arguments
+         */
+        public static String getCommandLineOptions() {
+            return validated_main_accession.index + ": " + validated_main_accession.description + " (default), "
+                    + validated_all_accessions.index + ": " + validated_all_accessions.description + ", "
+                    + non_validated.index + ": " + non_validated.description + ".";
+        }
+    }
+}